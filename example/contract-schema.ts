import { Tezos } from '@taquito/taquito';
import { InMemorySigner } from '@taquito/signer';


async function example() {
    const provider = 'https://api.tez.ie/rpc/carthagenet';
<<<<<<< HEAD
    const signer: any = new InMemorySigner('edsk3xkqabYfWWpcEKTWk75cRQv2bgHA3EHuuHSFH3ejqzKPx69Zh9');
    const tezos = Tezos(provider);
    tezos.setSignerProvider( signer );
    try {
        const contract = await tezos.contract.at('KT1SawqvsVdAbDzqc4KwPpaS1S1veuFgF9AN');
=======
    const signer: any = new InMemorySigner('edskRtmEwZxRzwd1obV9pJzAoLoxXFWTSHbgqpDBRHx1Ktzo5yVuJ37e2R4nzjLnNbxFU4UiBU1iHzAy52pK5YBRpaFwLbByca');
    Tezos.setProvider({ rpc: provider, signer });
    try {
        const contract = await Tezos.contract.at('KT1Q3t3gb8RANMfZozAfSDUXW2UWVqmSR3rr');
>>>>>>> 15d0c13c
        console.log("Printing contract methods...");
        console.log(contract.methods);
        console.log("Showing initial storage...");
        console.log(await contract.storage())
        const op = await contract.methods.mint("tz1bwsEWCwSEXdRvnJxvegQZKeX5dj6oKEys", 100).send({ fee: 30000, gasLimit: 200000 })
        console.log('Awaiting confirmation...');
        await op.confirmation();
        console.log(op.hash, op.includedInBlock);
        console.log("Showing final storage...");
        console.log(await contract.storage())
    } catch (ex) {
        console.log(ex)
    }
}

// tslint:disable-next-line: no-floating-promises
example();<|MERGE_RESOLUTION|>--- conflicted
+++ resolved
@@ -4,18 +4,11 @@
 
 async function example() {
     const provider = 'https://api.tez.ie/rpc/carthagenet';
-<<<<<<< HEAD
-    const signer: any = new InMemorySigner('edsk3xkqabYfWWpcEKTWk75cRQv2bgHA3EHuuHSFH3ejqzKPx69Zh9');
+    const signer: any = new InMemorySigner('edskRtmEwZxRzwd1obV9pJzAoLoxXFWTSHbgqpDBRHx1Ktzo5yVuJ37e2R4nzjLnNbxFU4UiBU1iHzAy52pK5YBRpaFwLbByca');
     const tezos = Tezos(provider);
     tezos.setSignerProvider( signer );
     try {
-        const contract = await tezos.contract.at('KT1SawqvsVdAbDzqc4KwPpaS1S1veuFgF9AN');
-=======
-    const signer: any = new InMemorySigner('edskRtmEwZxRzwd1obV9pJzAoLoxXFWTSHbgqpDBRHx1Ktzo5yVuJ37e2R4nzjLnNbxFU4UiBU1iHzAy52pK5YBRpaFwLbByca');
-    Tezos.setProvider({ rpc: provider, signer });
-    try {
-        const contract = await Tezos.contract.at('KT1Q3t3gb8RANMfZozAfSDUXW2UWVqmSR3rr');
->>>>>>> 15d0c13c
+        const contract = await tezos.contract.at('KT1Q3t3gb8RANMfZozAfSDUXW2UWVqmSR3rr');
         console.log("Printing contract methods...");
         console.log(contract.methods);
         console.log("Showing initial storage...");
