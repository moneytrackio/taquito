--- conflicted
+++ resolved
@@ -3,11 +3,8 @@
 
 async function example() {
   const provider = 'https://api.tez.ie/rpc/mainnet';
-<<<<<<< HEAD
   const tezos = Tezos(provider)
-=======
-  Tezos.setProvider({ rpc: provider, config: {shouldObservableSubscriptionRetry: true} });
->>>>>>> 15d0c13c
+  tezos.setProvider({ config: { shouldObservableSubscriptionRetry: true } });
   try {
 
     const bakerEndorsementFilter = {
