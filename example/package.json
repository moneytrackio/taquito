{
  "name": "@taquito/example",
  "private": true,
  "version": "6.3.0-wallet.4",
  "scripts": {
    "example:at": "node -r ts-node/register --preserve-symlinks contract-schema.ts",
    "example:origination": "node -r ts-node/register --preserve-symlinks contract-origination.ts",
    "example:origination2": "node -r ts-node/register --preserve-symlinks contract-origination2.ts",
    "example:origination3": "node -r ts-node/register --preserve-symlinks contract-origination3.ts",
    "example:michel-codec": "node -r ts-node/register --preserve-symlinks michel-codec.ts",
    "example:encode-storage": "node -r ts-node/register --preserve-symlinks encode-storage.ts",
    "example": "node -r ts-node/register --preserve-symlinks example-node.ts",
    "example:activation": "node -r ts-node/register --preserve-symlinks example-activate.ts",
    "example:streamer": "node -r ts-node/register --preserve-symlinks example-streamer.ts",
    "example:formatter": "node -r ts-node/register --preserve-symlinks example-formatter.ts"
  },
  "dependencies": {
<<<<<<< HEAD
    "@taquito/signer": "^6.3.0-wallet.4",
    "@taquito/taquito": "^6.3.0-wallet.4"
=======
    "@taquito/signer": "^6.2.0-beta.1",
    "@taquito/taquito": "^6.2.0-beta.1",
    "@taquito/michel-codec": "^6.2.0-beta.1"
>>>>>>> 8e7673ef
  },
  "devDependencies": {
    "ts-node": "^8.10.1"
  }
}<|MERGE_RESOLUTION|>--- conflicted
+++ resolved
@@ -15,14 +15,9 @@
     "example:formatter": "node -r ts-node/register --preserve-symlinks example-formatter.ts"
   },
   "dependencies": {
-<<<<<<< HEAD
     "@taquito/signer": "^6.3.0-wallet.4",
-    "@taquito/taquito": "^6.3.0-wallet.4"
-=======
-    "@taquito/signer": "^6.2.0-beta.1",
-    "@taquito/taquito": "^6.2.0-beta.1",
+    "@taquito/taquito": "^6.3.0-wallet.4",
     "@taquito/michel-codec": "^6.2.0-beta.1"
->>>>>>> 8e7673ef
   },
   "devDependencies": {
     "ts-node": "^8.10.1"
