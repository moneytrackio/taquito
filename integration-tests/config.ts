--- conflicted
+++ resolved
@@ -61,6 +61,7 @@
   knownBaker: 'tz1LpmZmB1yJJBcCrBDLSAStmmugGDEghdVv',
   knownContract: 'KT1Gm9PeBggJzegaM9sRCz1EymLrWxpWyGXr',
   knownBigMapContract: 'KT1Nf1CPvF1FFmAan5LiRvcyukyt3Nf4Le9B',
+  network: 'delphinet',
   protocol: Protocols.PsDELPH1,
   signerConfig: {
     type: SignerType.EPHEMERAL_KEY as SignerType.EPHEMERAL_KEY,
@@ -96,29 +97,6 @@
 };
 // Well known faucet key. Can be overridden by setting the `TEZOS_FAUCET_KEY_FILE` environment variable
 const key = {
-<<<<<<< HEAD
-  email: 'peqjckge.qkrrajzs@tezos.example.org',
-  password: 'y4BX7qS1UE',
-  mnemonic: [
-    'skate',
-    'damp',
-    'faculty',
-    'morning',
-    'bring',
-    'ridge',
-    'traffic',
-    'initial',
-    'piece',
-    'annual',
-    'give',
-    'say',
-    'wrestle',
-    'rare',
-    'ability',
-  ],
-  secret: '7d4c8c3796fdbf4869edb5703758f0e5831f5081',
-};
-=======
   email: "fnpurrgy.lnzeqdpg@tezos.example.org",
   password: "iAzeiJVYSt",
   mnemonic: [
@@ -146,13 +124,13 @@
   knownBaker: 'tz1LpmZmB1yJJBcCrBDLSAStmmugGDEghdVv',
   knownContract: 'KT1Gm9PeBggJzegaM9sRCz1EymLrWxpWyGXr',
   knownBigMapContract: 'KT1Nf1CPvF1FFmAan5LiRvcyukyt3Nf4Le9B',
+  network: 'delphinet',
   protocol: Protocols.PsDELPH1,
   signerConfig: {
     type: SignerType.FAUCET as SignerType.FAUCET,
     faucetKey: key,
   }
 }
->>>>>>> 066e25a9
 
 const carthagenetFaucet = {
   rpc: 'https://api.tez.ie/rpc/carthagenet',
@@ -182,11 +160,6 @@
 const providers: Config[] = [];
 
 if (process.env['RUN_WITH_FAUCET']) {
-<<<<<<< HEAD
-  providers.push(carthagenetFaucet);
-} else {
-  providers.push(carthagenetEphemeral);
-=======
   providers.push(carthagenetFaucet, delphinetFaucet)
 } 
 else if (process.env['RUN_CARTHAGENET_WITH_FAUCET']) {
@@ -202,7 +175,6 @@
   providers.push(carthagenetEphemeral)
 } else {
   providers.push(carthagenetEphemeral, delphinetEphemeral)
->>>>>>> 066e25a9
 }
 
 const faucetKeyFile = process.env['TEZOS_FAUCET_KEY_FILE'];
@@ -263,69 +235,30 @@
 
 export const CONFIGS = () => {
   return forgers.reduce((prev, forger: ForgerType) => {
-<<<<<<< HEAD
-    const configs = providers.map(
-      ({
-=======
-    const configs = providers.map(({ rpc, knownBaker, knownContract, protocol, knownBigMapContract, signerConfig }) => {
+
+    const configs = providers.map(({ rpc, knownBaker, knownContract, network, protocol, knownBigMapContract, signerConfig }) => {
       const Tezos = new TezosToolkit(rpc);
 
-      Tezos.setProvider({ rpc })
       setupForger(Tezos, forger)
 
       return {
->>>>>>> 066e25a9
         rpc,
         knownBaker,
         knownContract,
         network,
         protocol,
+        lib: Tezos,
         knownBigMapContract,
         signerConfig,
-      }) => {
-        const Tezos = new TezosToolkit();
-
-        Tezos.setProvider({ rpc });
-        setupForger(Tezos, forger);
-
-        return {
-          rpc,
-          knownBaker,
-          knownContract,
-          knownBigMapContract,
-          network,
-          protocol,
-          lib: Tezos,
-          signerConfig,
-          setup: async (preferFreshKey: boolean = false) => {
-            if (signerConfig.type === SignerType.FAUCET) {
-              await setupWithFaucetKey(Tezos, signerConfig);
-            } else if (signerConfig.type === SignerType.EPHEMERAL_KEY) {
-              if (preferFreshKey) {
-                await setupSignerWithFreshKey(Tezos, signerConfig);
-              } else {
-                await setupSignerWithEphemeralKey(Tezos, signerConfig);
-              }
+        setup: async (preferFreshKey: boolean = false) => {
+          if (signerConfig.type === SignerType.FAUCET) {
+            await setupWithFaucetKey(Tezos, signerConfig);
+          } else if (signerConfig.type === SignerType.EPHEMERAL_KEY) {
+            if (preferFreshKey) {
+              await setupSignerWithFreshKey(Tezos, signerConfig);
+            } else {
+              await setupSignerWithEphemeralKey(Tezos, signerConfig);
             }
-<<<<<<< HEAD
-          },
-          createAddress: async () => {
-            const tezos = new TezosToolkit();
-            tezos.setProvider({ rpc: rpc });
-
-            const keyBytes = Buffer.alloc(32);
-            nodeCrypto.randomFillSync(keyBytes);
-
-            const key = b58cencode(new Uint8Array(keyBytes), prefix[Prefix.P2SK]);
-            await importKey(tezos, key);
-
-            return tezos;
-          },
-        };
-      }
-    );
-    return [...prev, ...configs];
-=======
           }
         },
         createAddress: async () => {
@@ -342,6 +275,5 @@
       };
     });
     return [...prev, ...configs]
->>>>>>> 066e25a9
   }, [] as ConfigWithSetup[]);
 };