import { CONFIGS } from "./config";
import { ligoSample } from "./data/ligo-simple-contract";
import { tokenCode, tokenInit } from "./data/tokens";
import { voteSample } from "./data/vote-contract";
import { depositContractCode, depositContractStorage } from "./data/deposit_contract";

import { tokenBigmapCode } from './data/token_bigmap'
import { collection_code } from "./data/collection_contract";

import { noAnnotCode, noAnnotInit } from "./data/token_without_annotation";
import { DEFAULT_FEE, DEFAULT_GAS_LIMIT, TezosToolkit, DEFAULT_STORAGE_LIMIT } from "@taquito/taquito";
import { booleanCode } from "./data/boolean_parameter";
import { failwithContractCode } from "./data/failwith"
import { badCode } from "./data/badCode";
<<<<<<< HEAD
import { InMemorySigner } from "@taquito/signer";
=======
import { storageContract } from "./data/storage-contract";
>>>>>>> 9cfb943a

CONFIGS.forEach(({ lib, rpc, setup, knownBaker }) => {
  const Tezos = lib;
  describe(`Test contract api using: ${rpc}`, () => {

    beforeEach(async (done) => {
      await setup()
      done()
    })
    it('Simple origination scenario', async (done) => {
      const op = await Tezos.contract.originate({
        balance: "1",
        code: `parameter string;
        storage string;
        code {CAR;
              PUSH string "Hello ";
              CONCAT;
              NIL operation; PAIR};
        `,
        init: `"test"`
      })
      await op.confirmation()
      expect(op.hash).toBeDefined();
      expect(op.includedInBlock).toBeLessThan(Number.POSITIVE_INFINITY)
      done();
    });

    it('Contract with bad code', async () => {
      expect(Tezos.contract.originate({
        balance: "1",
        code: badCode,
        init: { prim: "Unit" }
      })).rejects.toMatchObject({
        status: 400,
      })
    })

    it('Failwith contract', async (done) => {
      const op = await Tezos.contract.originate({
        balance: "1",
        code: failwithContractCode,
        storage: null
      })
      const contract = await op.contract()
      expect(op.hash).toBeDefined();
      expect(op.includedInBlock).toBeLessThan(Number.POSITIVE_INFINITY)
      expect(op.status === 'applied');

      try {
        await contract.methods.main(null).send()
      } catch (ex) {
        expect(ex.message).toMatch('test')
      }

      try {
        // Bypass estimation
        await contract.methods.main(null).send({ fee: 20000, gasLimit: 20000, storageLimit: 0 })
      } catch (ex) {
        expect(ex.message).toMatch('test')
      }
      done();
    });

    it('Simple set delegate', async (done) => {
      const delegate = knownBaker
      const op = await Tezos.contract.setDelegate({
        delegate,
        source: await Tezos.signer.publicKeyHash(),
        fee: DEFAULT_FEE.DELEGATION,
        gasLimit: DEFAULT_GAS_LIMIT.DELEGATION
      })
      await op.confirmation()
      expect(op.hash).toBeDefined();
      expect(op.includedInBlock).toBeLessThan(Number.POSITIVE_INFINITY)

      const account = await Tezos.rpc.getDelegate(await Tezos.signer.publicKeyHash())
      expect(account).toEqual(delegate)
      done();
    });

    it('Set delegate with automatic estimate', async (done) => {
      const delegate = knownBaker
      const op = await Tezos.contract.setDelegate({
        delegate,
        source: await Tezos.signer.publicKeyHash(),
      })
      await op.confirmation()
      expect(op.hash).toBeDefined();
      expect(op.includedInBlock).toBeLessThan(Number.POSITIVE_INFINITY)

      const account = await Tezos.rpc.getDelegate(await Tezos.signer.publicKeyHash())
      expect(account).toEqual(delegate)
      done();
    });

    it('Simple ligo origination scenario', async (done) => {
      const op = await Tezos.contract.originate({
        balance: "1",
        code: ligoSample,
        storage: 0,
      })
      await op.confirmation()
      expect(op.hash).toBeDefined();
      expect(op.includedInBlock).toBeLessThan(Number.POSITIVE_INFINITY)
      const contract = await op.contract();

      const storage: any = await contract.storage()
      expect(storage.toString()).toEqual("0")
      const opMethod = await contract.methods.main("2").send();

      await opMethod.confirmation();
      expect(op.hash).toBeDefined();
      expect(op.includedInBlock).toBeLessThan(Number.POSITIVE_INFINITY)
      const storage2: any = await contract.storage()
      expect(storage2.toString()).toEqual("2")
      done();
    });

    it('Token origination scenario', async (done) => {
      const op = await Tezos.contract.originate({
        balance: "1",
        code: tokenCode,
        init: tokenInit(await Tezos.signer.publicKeyHash()),
        fee: 150000,
        storageLimit: 10000,
        gasLimit: 400000,
      })
      await op.confirmation()
      expect(op.hash).toBeDefined();
      expect(op.includedInBlock).toBeLessThan(Number.POSITIVE_INFINITY)
      const contract = await op.contract();
      const opMethod = await contract.methods.mint(await Tezos.signer.publicKeyHash(), 100).send();

      await opMethod.confirmation();
      expect(op.hash).toBeDefined();
      expect(op.includedInBlock).toBeLessThan(Number.POSITIVE_INFINITY)
      done();
    });

    it('Bool parameter contract origination scenario', async (done) => {
      const op = await Tezos.contract.originate({
        balance: "1",
        code: booleanCode,
        storage: true,
        fee: 150000,
        storageLimit: 10000,
        gasLimit: 400000,
      })
      await op.confirmation()
      expect(op.hash).toBeDefined();
      expect(op.includedInBlock).toBeLessThan(Number.POSITIVE_INFINITY)
      const contract = await op.contract();

      expect(await contract.storage()).toBeTruthy();

      const opMethod = await contract.methods.setBool(false).send();

      await opMethod.confirmation();
      expect(op.hash).toBeDefined();
      expect(op.includedInBlock).toBeLessThan(Number.POSITIVE_INFINITY)

      expect(await contract.storage()).toBeFalsy();
      done();
    });

    it('Token origination scenario', async (done) => {
      const op = await Tezos.contract.originate({
        balance: "1",
        code: voteSample,
        storage: {
          mgr1: {
            addr: await Tezos.signer.publicKeyHash(),
            key: null,
          },
          mgr2: {
            addr: await Tezos.signer.publicKeyHash(),
            key: await Tezos.signer.publicKeyHash(),
          },
        }
      })
      await op.confirmation()
      expect(op.hash).toBeDefined();
      expect(op.includedInBlock).toBeLessThan(Number.POSITIVE_INFINITY)
      done();
    });

    it('Transfer and wait 2 confirmations', async (done) => {
      const op = await Tezos.contract.transfer({ to: 'tz1ZfrERcALBwmAqwonRXYVQBDT9BjNjBHJu', amount: 2 })
      await op.confirmation()
      expect(op.includedInBlock).toBeLessThan(Number.POSITIVE_INFINITY)
      const [first, second] = await Promise.all([op.confirmation(), op.confirmation(2)])
      expect(second - first).toEqual(1)
      // Retrying another time should be instant
      const [first2, second2] = await Promise.all([op.confirmation(), op.confirmation(2)])
      expect(second2 - first2).toEqual(1)
      done();
    })

    it('Use big map abstraction for big maps', async (done) => {
      // Deploy a contract with a big map
      const op = await Tezos.contract.originate({
        balance: "1",
        code: tokenCode,
        init: tokenInit(`${await Tezos.signer.publicKeyHash()}`),
      })
      const contract = await op.contract()

      // Fetch the storage of the newly deployed contract
      const storage: any = await contract.storage();

      // First property is the big map abstract (The contract do not have annotations)
      const bigMap = storage['0'];

      // Fetch the key (current pkh that is running the test)
      const bigMapValue = await bigMap.get(await Tezos.signer.publicKeyHash())
      expect(bigMapValue['0'].toString()).toEqual("2")
      expect(bigMapValue['1']).toEqual({})
      done();
    })

    it('Test contract with unit as params', async (done) => {
      const op = await Tezos.contract.originate({
        balance: "1",
        code: depositContractCode,
        init: depositContractStorage
      })
      const contract = await op.contract()

      const operation = await contract.methods.deposit(null).send({ amount: 1, });
      await operation.confirmation();
      expect(operation.status).toEqual('applied')
      done();
    })

    it('Token with empty big map origination scenario', async (done) => {
      const op = await Tezos.contract.originate({
        balance: "1",
        code: tokenBigmapCode,
        storage: {
          owner: await Tezos.signer.publicKeyHash(),
          accounts: {},
          totalSupply: "0"
        }
      })
      await op.confirmation()
      expect(op.hash).toBeDefined();
      expect(op.includedInBlock).toBeLessThan(Number.POSITIVE_INFINITY)
      done();
    });

    it('Token with big map and with initial data', async (done) => {
      const addr = await Tezos.signer.publicKeyHash();

      const initialStorage = {
        owner: addr,
        accounts: {
          [addr]: {
            balance: "1",
            allowances: {
              [addr]: "1"
            }
          },
          "tz2Ch1abG7FNiibmV26Uzgdsnfni9XGrk5wD": {
            balance: "1",
            allowances: {
              [addr]: "1"
            }
          },
          "tz3YjfexGakCDeCseXFUpcXPSAN9xHxE9TH2": {
            balance: "2",
            allowances: {
              KT1CDEg2oY3VfMa1neB7hK5LoVMButvivKYv: "1",
              [addr]: "1"
            }
          },
          "tz1ccqAEwfPgeoipnXtjAv1iucrpQv3DFmmS": {
            balance: "1",
            allowances: {
              [addr]: "1"
            }
          },
          "KT1CDEg2oY3VfMa1neB7hK5LoVMButvivKYv": {
            balance: "1",
            allowances: {
              [addr]: "1"
            }
          }
        },
        totalSupply: "6"
      }

      const op = await Tezos.contract.originate({
        balance: "1",
        code: tokenBigmapCode,
        storage: initialStorage
      })
      await op.confirmation()
      expect(op.hash).toBeDefined();
      expect(op.includedInBlock).toBeLessThan(Number.POSITIVE_INFINITY)
      const contract = await op.contract()
      const storage: any = await contract.storage()
      expect((await storage.accounts.get(addr)).allowances[addr].toString()).toEqual(initialStorage.accounts[addr].allowances[addr])
      done();
    });

    it('Collection contract test', async (done) => {
      const addr = await Tezos.signer.publicKeyHash();

      const initialStorage = {
        set1: ['2', '1', '3'],
        list1: ['1'],
        map1: { "2": "1", "1": "1" }
      }

      const op = await Tezos.contract.originate({
        balance: "1",
        code: collection_code,
        storage: initialStorage
      })
      await op.confirmation()
      expect(op.hash).toBeDefined();
      expect(op.includedInBlock).toBeLessThan(Number.POSITIVE_INFINITY)
      const contract = await op.contract()
      let storage: any = await contract.storage()
      expect(storage['set1'].map((x: any) => x.toString())).toEqual(['1', '2', '3'])
      expect(storage['list1'].map((x: any) => x.toString())).toEqual(['1'])
      expect(storage['map1']['1'].toString()).toEqual('1')

      const setOp = await contract.methods['setSet'](['2']).send()
      await setOp.confirmation();

      const listOp = await contract.methods['setList'](['2']).send()
      await listOp.confirmation();

      const mapOp = await contract.methods['setMap']({ "2": "2" }).send()
      await mapOp.confirmation();

      done();
    });
    it('Storage contract', async (done) => {
      const op = await Tezos.contract.originate({
        balance: "1",
        code: storageContract,
        storage: {
          "map1": {
            "tz2Ch1abG7FNiibmV26Uzgdsnfni9XGrk5wD": 1,
            'KT1CDEg2oY3VfMa1neB7hK5LoVMButvivKYv': 2,
            "tz3YjfexGakCDeCseXFUpcXPSAN9xHxE9TH2": 2,
            "tz1ccqAEwfPgeoipnXtjAv1iucrpQv3DFmmS": 3,
          },
          "map2": {
            "2": 1,
            '3': 2,
            "1": 2,
            "4": 3,
          },
          "map3": {
            "2": 1,
            '3': 2,
            "1": 2,
            "4": 3,
          },
          "map4": {
            "zz": 1,
            'aa': 2,
            "ab": 2,
            "cc": 3,
          },
          "map5": {
            "aaaa": 1,
            "aa": 1,
            'ab': 2,
            "01": 2,
            "22": 3,
          },
          "map6": {
            "2": 1,
            '3': 2,
            "1": 2,
            "4": 3,
          },
          "map7": {
            "2018-04-23T10:26:00.996Z": 1,
            '2017-04-23T10:26:00.996Z': 2,
            "2019-04-23T10:26:00.996Z": 2,
            "2015-04-23T10:26:00.996Z": 3,
          },
        }
      })

      const contrct = await op.contract()
      console.log(contrct.address);
      expect(op.hash).toBeDefined();
      expect(op.includedInBlock).toBeLessThan(Number.POSITIVE_INFINITY)
      done();
    })
    it('Test contract with no annotations for methods', async (done) => {
      // Constants to replace annotations
      const ACCOUNTS = '0';
      const BALANCE = '0';
      const ALLOWANCES = '1';
      const TRANSFER = '0';
      const APPROVE = '2';

      // Actual tests

      const ACCOUNT1_ADDRESS = await Tezos.signer.publicKeyHash()
      const ACCOUNT2_ADDRESS = 'tz1ZfrERcALBwmAqwonRXYVQBDT9BjNjBHJu'

      // Originate a contract with a known state
      const op = await Tezos.contract.originate({
        balance: "1",
        code: noAnnotCode,
        init: noAnnotInit(await Tezos.signer.publicKeyHash())
      })
      const contract = await op.contract()

      // Make a transfer
      const operation = await contract.methods[TRANSFER](ACCOUNT1_ADDRESS, ACCOUNT2_ADDRESS, "1").send();
      await operation.confirmation();
      expect(operation.status).toEqual('applied')

      // Verify that the transfer was done as expected
      const storage = await contract.storage<any>()
      let account1 = await storage[ACCOUNTS].get(ACCOUNT1_ADDRESS)
      expect(account1[BALANCE].toString()).toEqual('16')

      const account2 = await storage[ACCOUNTS].get(ACCOUNT2_ADDRESS)
      expect(account2[BALANCE].toString()).toEqual('1')

      // Approve
      const operation2 = await contract.methods[APPROVE](ACCOUNT2_ADDRESS, "1").send();
      await operation2.confirmation();
      expect(operation2.status).toEqual('applied')

      // Verify that the allowance was done as expected
      account1 = await storage[ACCOUNTS].get(ACCOUNT1_ADDRESS)
      expect(account1[ALLOWANCES][ACCOUNT2_ADDRESS].toString()).toEqual('1')
      done();
    })

    it('Test emptying an unrevealed implicit account', async (done) => {
      const signer2 = new InMemorySigner("p2esk2TFqgNcoT4u99ut5doGTUFNwo9x4nNvkpM6YMLqXrt4SbFdQnqLM3hoAXLMB2uZYazj6LZGvcoYzk16H6Et", "test1234")
      const op = await Tezos.contract.transfer({ to: await signer2.publicKeyHash(), amount: 2 });
      await op.confirmation();
      const oldSigner = Tezos.signer;
      Tezos.setProvider({ signer: signer2 });

      // A transfer from an unrevealed account will require a an additional fee of 0.00142tz (reveal operation)
      const manager = await Tezos.rpc.getManagerKey(await signer2.publicKeyHash())
      const requireReveal = !manager

      // Only need to include reveal fees if the account is not revealed
      const revealFee = requireReveal ? DEFAULT_FEE.REVEAL : 0;

      const estimate = await Tezos.estimate.transfer({ to: await oldSigner.publicKeyHash(), amount: 1 });

      // The max amount that can be sent now is the total balance minus the fees + reveal fees
      const balance = await Tezos.tz.getBalance(await signer2.publicKeyHash())
      const maxAmount = balance.minus(estimate.suggestedFeeMutez + revealFee).toNumber();
      const op3 = await Tezos.contract.transfer({ to: await oldSigner.publicKeyHash(), mutez: true, amount: maxAmount, fee: estimate.suggestedFeeMutez, gasLimit: estimate.gasLimit, storageLimit: 0 })
      await op3.confirmation();

      expect((await Tezos.tz.getBalance(await signer2.publicKeyHash())).toString()).toEqual("0")

      Tezos.setProvider({ signer: oldSigner });
      done();
    });

    it('Test emptying a revealed implicit account', async (done) => {
      const signer2 = new InMemorySigner("p2sk2obfVMEuPUnadAConLWk7Tf4Dt3n4svSgJwrgpamRqJXvaYcg1")
      const op = await Tezos.contract.transfer({ to: await signer2.publicKeyHash(), amount: 2 });
      await op.confirmation();
      const oldSigner = Tezos.signer;
      Tezos.setProvider({ signer: signer2 });

      // Sending token from the account we want to empty
      // This will do the reveal operation automatically
      const op2 = await Tezos.contract.transfer({ to: await oldSigner.publicKeyHash(), amount: 1 });
      await op2.confirmation();

      const estimate = await Tezos.estimate.transfer({ to: await oldSigner.publicKeyHash(), amount: 0.5 });

      // Emptying the account
      // The max amount that can be sent now is the total balance minus the fees (no need for reveal fees)
      const balance = await Tezos.tz.getBalance(await signer2.publicKeyHash())
      const maxAmount = balance.minus(estimate.suggestedFeeMutez).toNumber();
      const op3 = await Tezos.contract.transfer({ to: await oldSigner.publicKeyHash(), mutez: true, amount: maxAmount, fee: estimate.suggestedFeeMutez, gasLimit: estimate.gasLimit, storageLimit: 0 })
      await op3.confirmation();

      expect((await Tezos.tz.getBalance(await signer2.publicKeyHash())).toString()).toEqual("0")

      Tezos.setProvider({ signer: oldSigner });
      done();
    });
  });
})<|MERGE_RESOLUTION|>--- conflicted
+++ resolved
@@ -12,11 +12,8 @@
 import { booleanCode } from "./data/boolean_parameter";
 import { failwithContractCode } from "./data/failwith"
 import { badCode } from "./data/badCode";
-<<<<<<< HEAD
 import { InMemorySigner } from "@taquito/signer";
-=======
 import { storageContract } from "./data/storage-contract";
->>>>>>> 9cfb943a
 
 CONFIGS.forEach(({ lib, rpc, setup, knownBaker }) => {
   const Tezos = lib;
