{
  "private": true,
  "scripts": {
    "build": "lerna run build --no-private",
    "build:all": "lerna run build",
    "bootstrap": "lerna bootstrap",
    "test": "jest --collectCoverage",
    "lint": "lerna run lint",
    "commit": "git-cz",
    "precommit": "lerna run --concurrency 1 --stream precommit",
    "example": "cd example && npm run example",
    "lerna": "lerna",
    "build-docs": "typedoc",
    "gh-pages": "gh-pages"
  },
  "workspaces": [
    "packages/*"
  ],
  "jest": {
    "transform": {
      ".(ts|tsx)": "ts-jest"
    },
    "testPathIgnorePatterns": [
      "/node_modules/",
      "/integration-tests/"
    ],
    "testEnvironment": "node",
    "testRegex": "(/__tests__/.*|\\.(test|spec))\\.(ts|tsx|js)$",
    "moduleFileExtensions": [
      "ts",
      "tsx",
      "js"
    ],
    "moduleNameMapper": {
      "^@taquito/rpc$": "<rootDir>/packages/taquito-rpc/src/taquito-rpc.ts",
      "^@taquito/taquito$": "<rootDir>/packages/taquito/src/taquito.ts",
      "^@taquito/michelson-encoder$": "<rootDir>/packages/taquito-michelson-encoder/src/taquito-michelson-encoder.ts",
      "^@taquito/http-utils$": "<rootDir>/packages/taquito-http-utils/src/taquito-http-utils.ts",
      "^@taquito/utils$": "<rootDir>/packages/taquito-utils/src/taquito-utils.ts",
      "^@taquito/signer$": "<rootDir>/packages/taquito-signer/src/taquito-signer.ts",
      "^@taquito/local-forging$": "<rootDir>/packages/taquito-local-forging/src/taquito-local-forging.ts"
    },
    "coveragePathIgnorePatterns": [
      "/node_modules/",
      "/test/"
    ],
    "collectCoverageFrom": [
      "packages/**/src/**/*.{js,ts}"
    ]
  },
  "devDependencies": {
    "@commitlint/cli": "^8.3.5",
    "@commitlint/config-conventional": "^8.3.4",
    "@types/jest": "^25.2.3",
    "@types/node": "^14.0.4",
    "colors": "^1.4.0",
    "commitizen": "^4.1.2",
    "coveralls": "^3.1.0",
    "cross-env": "^7.0.2",
    "cz-conventional-changelog": "^3.2.0",
    "eslint": "^7.0.0",
    "gh-pages": "^2.2.0",
    "husky": "^4.2.5",
    "jest": "^26.0.1",
    "jest-config": "^26.0.1",
    "lerna": "^3.21.0",
    "lint-staged": "^10.2.4",
    "lodash.camelcase": "^4.3.0",
    "prettier": "^2.0.5",
    "prompt": "^1.0.0",
    "replace-in-file": "^6.0.0",
    "rimraf": "^3.0.2",
    "rollup-plugin-json": "^4.0.0",
    "rollup-plugin-sourcemaps": "^0.6.2",
    "rollup-plugin-typescript2": "^0.27.1",
    "semantic-release": "^17.0.7",
    "shelljs": "^0.8.4",
    "travis-deploy-once": "^5.0.11",
    "ts-jest": "^26.0.0",
    "ts-node": "^8.10.1",
    "tslint": "^6.1.2",
    "tslint-config-prettier": "^1.18.0",
    "tslint-config-standard": "^9.0.0",
    "typedoc": "^0.17.7",
    "typedoc-plugin-lerna-packages": "^0.3.0",
<<<<<<< HEAD
    "typescript": "~3.8.3"
=======
    "typescript": "~3.9.3"
>>>>>>> 0a376506
  },
  "config": {
    "commitizen": {
      "path": "node_modules/cz-conventional-changelog"
    }
  },
  "commitlint": {
    "extends": [
      "@commitlint/config-conventional"
    ]
  }
}<|MERGE_RESOLUTION|>--- conflicted
+++ resolved
@@ -83,11 +83,7 @@
     "tslint-config-standard": "^9.0.0",
     "typedoc": "^0.17.7",
     "typedoc-plugin-lerna-packages": "^0.3.0",
-<<<<<<< HEAD
-    "typescript": "~3.8.3"
-=======
     "typescript": "~3.9.3"
->>>>>>> 0a376506
   },
   "config": {
     "commitizen": {
