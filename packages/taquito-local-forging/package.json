--- conflicted
+++ resolved
@@ -70,18 +70,7 @@
     "bignumber.js": "^9.0.0"
   },
   "devDependencies": {
-<<<<<<< HEAD
     "@taquito/taquito": "^6.3.0-wallet.4",
-    "@types/jest": "^23.3.2",
-    "@types/node": "^10.14.13",
-    "colors": "^1.3.2",
-    "coveralls": "^3.0.2",
-    "cross-env": "^5.2.0",
-    "jest": "^24.8.0",
-    "jest-config": "^24.8.0",
-    "lint-staged": "^8.0.0",
-=======
-    "@taquito/taquito": "^6.2.0-beta.1",
     "@types/jest": "^25.2.2",
     "@types/node": "^14.0.1",
     "colors": "^1.4.0",
@@ -90,7 +79,6 @@
     "jest": "^26.0.1",
     "jest-config": "^26.0.1",
     "lint-staged": "^10.2.2",
->>>>>>> 0a376506
     "lodash.camelcase": "^4.3.0",
     "prettier": "^2.0.5",
     "prompt": "^1.0.0",
@@ -98,18 +86,6 @@
     "rimraf": "^3.0.2",
     "rollup": "^2.10.2",
     "rollup-plugin-json": "^4.0.0",
-<<<<<<< HEAD
-    "rollup-plugin-sourcemaps": "^0.4.2",
-    "rollup-plugin-typescript2": "^0.22.1",
-    "shelljs": "^0.8.3",
-    "ts-jest": "^23.10.2",
-    "ts-node": "^7.0.1",
-    "tslint": "^5.11.0",
-    "tslint-config-prettier": "^1.15.0",
-    "tslint-config-standard": "^8.0.1",
-    "typedoc": "^0.15.0",
-    "typescript": "~3.8.3"
-=======
     "rollup-plugin-sourcemaps": "^0.6.2",
     "rollup-plugin-typescript2": "^0.27.1",
     "shelljs": "^0.8.4",
@@ -120,6 +96,5 @@
     "tslint-config-standard": "^9.0.0",
     "typedoc": "^0.17.6",
     "typescript": "~3.9.2"
->>>>>>> 0a376506
   }
 }