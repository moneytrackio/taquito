{
  "name": "@taquito/michel-codec",
  "version": "6.3.5-beta.0",
  "description": "Michelson parser/validator/formatter",
  "keywords": [
    "tezos",
    "blockchain",
    "signer"
  ],
  "main": "./dist/taquito-michel-codec.umd.js",
  "module": "./dist/taquito-michel-codec.es5.js",
  "typings": "./dist/types/taquito-michel-codec.d.ts",
  "files": [
    "dist",
    "signature.json"
  ],
  "publishConfig": {
    "access": "public"
  },
  "author": "Eugene Zagidullin <eugene@ecadlabs.com>",
  "repository": {
    "type": "git",
    "url": "git+https://github.com/ecadlabs/taquito.git"
  },
  "license": "MIT",
  "engines": {
    "node": ">=6.0.0"
  },
  "scripts": {
    "test": "jest --coverage",
    "test:watch": "jest --coverage --watch",
    "test:prod": "npm run lint && npm run test -- --no-cache",
    "lint": "tslint  --project tsconfig.json -t codeFrame 'src/**/*.ts' 'test/**/*.ts'",
    "precommit": "lint-staged",
    "prebuild": "rimraf dist",
    "build": "tsc --project ./tsconfig.prod.json --module commonjs && rollup -c rollup.config.ts",
    "start": "rollup -c rollup.config.ts -w"
  },
  "lint-staged": {
    "{src,test}/**/*.ts": [
      "prettier --write",
      "tslint --fix",
      "git add"
    ]
  },
  "jest": {
    "transform": {
      ".(ts|tsx)": "ts-jest"
    },
    "testEnvironment": "node",
    "testRegex": "(/__tests__/.*|\\.(test|spec))\\.(ts|tsx|js)$",
    "moduleFileExtensions": [
      "ts",
      "tsx",
      "js"
    ],
    "moduleNameMapper": {
      "^@taquito/utils$": "<rootDir>/../taquito-utils/src/taquito-utils.ts"
    },
    "coveragePathIgnorePatterns": [
      "/node_modules/",
      "/test/"
    ],
    "collectCoverageFrom": [
      "src/**/*.{js,ts}"
    ]
  },
  "devDependencies": {
    "@types/jest": "^26.0.8",
    "@types/node": "^14.0.27",
    "jest": "^26.2.2",
    "jest-extended": "^0.11.5",
    "lint-staged": "^10.2.11",
    "lodash.camelcase": "^4.3.0",
    "prettier": "^2.0.5",
    "rimraf": "^3.0.2",
    "rollup": "^2.23.0",
    "rollup-plugin-json": "^4.0.0",
    "rollup-plugin-sourcemaps": "^0.6.2",
    "rollup-plugin-typescript2": "^0.27.1",
    "ts-jest": "^26.1.4",
    "ts-node": "^8.10.2",
    "tslint": "^6.1.3",
    "tslint-config-prettier": "^1.18.0",
    "tslint-config-standard": "^9.0.0",
<<<<<<< HEAD
    "typedoc": "^0.17.6",
    "typescript": "^3.9.5"
  },
  "dependencies": {}
=======
    "typedoc": "^0.17.8",
    "typescript": "^3.9.7"
  }
>>>>>>> 79fe2e90
}<|MERGE_RESOLUTION|>--- conflicted
+++ resolved
@@ -83,14 +83,7 @@
     "tslint": "^6.1.3",
     "tslint-config-prettier": "^1.18.0",
     "tslint-config-standard": "^9.0.0",
-<<<<<<< HEAD
-    "typedoc": "^0.17.6",
-    "typescript": "^3.9.5"
-  },
-  "dependencies": {}
-=======
     "typedoc": "^0.17.8",
     "typescript": "^3.9.7"
   }
->>>>>>> 79fe2e90
 }