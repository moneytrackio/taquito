{
  "name": "@taquito/rpc",
  "version": "6.3.0-wallet.4",
  "description": "Provides low level methods, and types to invoke RPC calls from a Nomadic Tezos RPC node",
  "keywords": [
    "tezos",
    "blockchain",
    "rpc"
  ],
  "main": "dist/taquito-rpc.umd.js",
  "module": "dist/taquito-rpc.es5.js",
  "typings": "dist/types/taquito-rpc.d.ts",
  "files": [
    "signature.json",
    "dist"
  ],
  "publishConfig": {
    "access": "public"
  },
  "author": "Simon Boissonneault-Robert <simon@ecadlabs.com>",
  "repository": {
    "type": "git",
    "url": ""
  },
  "license": "MIT",
  "engines": {
    "node": ">=6.0.0"
  },
  "scripts": {
    "test": "jest --coverage",
    "test:watch": "jest --coverage --watch",
    "test:prod": "npm run lint && npm run test -- --no-cache",
    "lint": "tslint  --project tsconfig.json -t codeFrame 'src/**/*.ts' 'test/**/*.ts'",
    "precommit": "lint-staged",
    "prebuild": "rimraf dist",
    "build": "tsc --project ./tsconfig.prod.json --module commonjs && rollup -c rollup.config.ts ",
    "start": "rollup -c rollup.config.ts -w"
  },
  "lint-staged": {
    "{src,test}/**/*.ts": [
      "prettier --write",
      "tslint --fix",
      "git add"
    ]
  },
  "jest": {
    "transform": {
      ".(ts|tsx)": "ts-jest"
    },
    "testEnvironment": "node",
    "testRegex": "(/__tests__/.*|\\.(test|spec))\\.(ts|tsx|js)$",
    "moduleFileExtensions": [
      "ts",
      "tsx",
      "js"
    ],
    "moduleNameMapper": {
      "^@taquito/http-utils$": "<rootDir>/../taquito-http-utils/src/taquito-http-utils.ts"
    },
    "coveragePathIgnorePatterns": [
      "/node_modules/",
      "/test/"
    ],
    "collectCoverageFrom": [
      "src/**/*.{js,ts}"
    ]
  },
  "dependencies": {
    "@taquito/http-utils": "^6.3.0-wallet.4",
    "bignumber.js": "^9.0.0",
    "lodash": "^4.17.15"
  },
  "devDependencies": {
    "@types/jest": "^25.2.2",
    "@types/lodash": "^4.14.151",
    "@types/node": "^14.0.1",
    "colors": "^1.4.0",
    "coveralls": "^3.1.0",
    "cross-env": "^7.0.2",
    "jest": "^26.0.1",
    "jest-config": "^26.0.1",
    "lint-staged": "^10.2.2",
    "lodash.camelcase": "^4.3.0",
    "prettier": "^2.0.5",
    "prompt": "^1.0.0",
    "replace-in-file": "^6.0.0",
    "rimraf": "^3.0.2",
    "rollup": "^2.10.2",
    "rollup-plugin-json": "^4.0.0",
<<<<<<< HEAD
    "rollup-plugin-sourcemaps": "^0.4.2",
    "rollup-plugin-typescript2": "^0.22.1",
    "shelljs": "^0.8.3",
    "ts-jest": "^23.10.2",
    "ts-node": "^7.0.1",
    "tslint": "^5.11.0",
    "tslint-config-prettier": "^1.15.0",
    "tslint-config-standard": "^8.0.1",
    "typescript": "~3.8.3"
=======
    "rollup-plugin-sourcemaps": "^0.6.2",
    "rollup-plugin-typescript2": "^0.27.1",
    "shelljs": "^0.8.4",
    "ts-jest": "^26.0.0",
    "ts-node": "^8.10.1",
    "tslint": "^6.1.2",
    "tslint-config-prettier": "^1.18.0",
    "tslint-config-standard": "^9.0.0",
    "typescript": "~3.9.2"
>>>>>>> 0a376506
  }
}<|MERGE_RESOLUTION|>--- conflicted
+++ resolved
@@ -87,17 +87,6 @@
     "rimraf": "^3.0.2",
     "rollup": "^2.10.2",
     "rollup-plugin-json": "^4.0.0",
-<<<<<<< HEAD
-    "rollup-plugin-sourcemaps": "^0.4.2",
-    "rollup-plugin-typescript2": "^0.22.1",
-    "shelljs": "^0.8.3",
-    "ts-jest": "^23.10.2",
-    "ts-node": "^7.0.1",
-    "tslint": "^5.11.0",
-    "tslint-config-prettier": "^1.15.0",
-    "tslint-config-standard": "^8.0.1",
-    "typescript": "~3.8.3"
-=======
     "rollup-plugin-sourcemaps": "^0.6.2",
     "rollup-plugin-typescript2": "^0.27.1",
     "shelljs": "^0.8.4",
@@ -107,6 +96,5 @@
     "tslint-config-prettier": "^1.18.0",
     "tslint-config-standard": "^9.0.0",
     "typescript": "~3.9.2"
->>>>>>> 0a376506
   }
 }