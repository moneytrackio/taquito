--- conflicted
+++ resolved
@@ -876,7 +876,6 @@
     });
   });
 
-<<<<<<< HEAD
   describe('getEntrypoints', () => {
     it('query the right url and data', async done => {
       httpBackend.createRequest.mockReturnValue({ entrypoints: {} });
@@ -887,7 +886,9 @@
         url: 'root/chains/test/blocks/head/context/contracts/test/entrypoints',
       });
       expect(response).toEqual({ entrypoints: {} });
-=======
+      done();
+    })
+  });
   describe('runOperation', () => {
     it('query the right url and data', async done => {
       const testData = {};
@@ -900,7 +901,6 @@
       });
 
       expect(httpBackend.createRequest.mock.calls[0][1]).toEqual(testData);
->>>>>>> 81ae43be
 
       done();
     });
