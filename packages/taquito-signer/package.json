{
  "name": "@taquito/signer",
  "version": "6.0.3-beta.1",
  "description": "Provide signing functionality to be with taquito",
  "keywords": [
    "tezos",
    "blockchain",
    "signer"
  ],
  "main": "dist/taquito-signer.umd.js",
  "module": "dist/taquito-signer.es5.js",
  "typings": "dist/types/taquito-signer.d.ts",
  "files": [
    "dist",
    "signature.json"
  ],
  "publishConfig": {
    "access": "public"
  },
  "author": "Simon Boissonneault-Robert <simon@ecadlabs.com>",
  "repository": {
    "type": "git",
    "url": ""
  },
  "license": "MIT",
  "engines": {
    "node": ">=6.0.0"
  },
  "scripts": {
    "test": "jest --coverage",
    "test:watch": "jest --coverage --watch",
    "test:prod": "npm run lint && npm run test -- --no-cache",
    "lint": "tslint  --project tsconfig.json -t codeFrame 'src/**/*.ts' 'test/**/*.ts'",
    "precommit": "lint-staged",
    "prebuild": "rimraf dist",
    "build": "tsc --project ./tsconfig.prod.json --module commonjs && rollup -c rollup.config.ts",
    "start": "rollup -c rollup.config.ts -w"
  },
  "lint-staged": {
    "{src,test}/**/*.ts": [
      "prettier --write",
      "tslint --fix",
      "git add"
    ]
  },
  "jest": {
    "transform": {
      ".(ts|tsx)": "ts-jest"
    },
    "testEnvironment": "node",
    "testRegex": "(/__tests__/.*|\\.(test|spec))\\.(ts|tsx|js)$",
    "moduleFileExtensions": [
      "ts",
      "tsx",
      "js"
    ],
    "moduleNameMapper": {
      "^@taquito/utils$": "<rootDir>/../taquito-utils/src/taquito-utils.ts"
    },
    "coveragePathIgnorePatterns": [
      "/node_modules/",
      "/test/"
    ],
    "collectCoverageFrom": [
      "src/**/*.{js,ts}"
    ]
  },
  "dependencies": {
<<<<<<< HEAD
    "@taquito/utils": "^6.0.1-beta.0",
    "@taquito/taquito": "^6.0.1-beta.0",
=======
    "@taquito/utils": "^6.0.3-beta.1",
>>>>>>> 2ad2474c
    "bignumber.js": "^9.0.0",
    "bip39": "^3.0.2",
    "elliptic": "^6.5.1",
    "libsodium-wrappers": "^0.7.5",
    "pbkdf2": "^3.0.17",
    "typedarray-to-buffer": "^3.1.5"
  },
  "devDependencies": {
    "@types/elliptic": "^6.4.9",
    "@types/jest": "^23.3.2",
    "@types/libsodium-wrappers": "^0.7.5",
    "@types/node": "^10.14.13",
    "@types/pbkdf2": "^3.0.0",
    "colors": "^1.3.2",
    "coveralls": "^3.0.2",
    "cross-env": "^5.2.0",
    "jest": "^24.8.0",
    "jest-config": "^24.8.0",
    "lint-staged": "^8.0.0",
    "lodash.camelcase": "^4.3.0",
    "prettier": "^1.14.3",
    "prompt": "^1.0.0",
    "replace-in-file": "^3.4.2",
    "rimraf": "^2.6.2",
    "rollup": "^1.20.1",
    "rollup-plugin-json": "^4.0.0",
    "rollup-plugin-sourcemaps": "^0.4.2",
    "rollup-plugin-typescript2": "^0.22.1",
    "shelljs": "^0.8.3",
    "ts-jest": "^23.10.2",
    "ts-node": "^7.0.1",
    "tslint": "^5.11.0",
    "tslint-config-prettier": "^1.15.0",
    "tslint-config-standard": "^8.0.1",
    "typedoc": "^0.15.0",
    "typescript": "~3.6.0"
  }
}<|MERGE_RESOLUTION|>--- conflicted
+++ resolved
@@ -66,12 +66,8 @@
     ]
   },
   "dependencies": {
-<<<<<<< HEAD
     "@taquito/utils": "^6.0.1-beta.0",
     "@taquito/taquito": "^6.0.1-beta.0",
-=======
-    "@taquito/utils": "^6.0.3-beta.1",
->>>>>>> 2ad2474c
     "bignumber.js": "^9.0.0",
     "bip39": "^3.0.2",
     "elliptic": "^6.5.1",
