--- conflicted
+++ resolved
@@ -86,12 +86,7 @@
 }
 
 export class Tzip16ContractAbstraction {
-<<<<<<< HEAD
-    private _fetcher: FetcherProvider;
-    
-=======
     private _fetcher: MetadataProvider;
->>>>>>> 23c2c806
 
     public metadataViews: { [key: string]: (...args: any[]) => MetadataView } = {};
 
@@ -99,17 +94,8 @@
         private constractAbstraction: ContractAbstraction<ContractProvider | Wallet>,
         private context: Context,
         private options?: RequestOptions
-<<<<<<< HEAD
-    ) {
-        context.extension.forEach(element => {
-            if typeof(element) is FetcherProvider
-        }); 
-        this._fetcher = new FetcherProvider();
-        this.getMetadataViews();
-=======
     ) { 
         this._fetcher = new MetadataProvider()
->>>>>>> 23c2c806
     }
 
     private async getUriOrFail(): Promise<string> {
@@ -135,11 +121,7 @@
      */
     async getMetadata(): Promise<MetadataEnvelope> {
         const uri = await this.getUriOrFail();
-<<<<<<< HEAD
-        const metadata = await this._fetcher.fetchMetadata(this.constractAbstraction, bytes2Char(uri), this.context, this.options);
-=======
-        const metadata = await this._fetcher.provideMetadata(this.constractAbstraction, bytes2Char(uri), this.options);
->>>>>>> 23c2c806
+        const metadata = await this._fetcher.provideMetadata(this.constractAbstraction, bytes2Char(uri), this.context, this.options);
         return metadata;
     }
 
