--- conflicted
+++ resolved
@@ -77,24 +77,6 @@
     "lodash.camelcase": "^4.3.0",
     "prettier": "^2.0.5",
     "prompt": "^1.0.0",
-<<<<<<< HEAD
-    "replace-in-file": "^3.4.2",
-    "rimraf": "^2.6.2",
-    "rollup": "^1.20.1",
-    "rollup-plugin-commonjs": "^10.1.0",
-    "rollup-plugin-json": "^4.0.0",
-    "rollup-plugin-node-resolve": "^5.2.0",
-    "rollup-plugin-sourcemaps": "^0.4.2",
-    "rollup-plugin-typescript2": "^0.22.1",
-    "shelljs": "^0.8.3",
-    "ts-jest": "^23.10.2",
-    "ts-node": "^7.0.1",
-    "tslint": "^5.11.0",
-    "tslint-config-prettier": "^1.15.0",
-    "tslint-config-standard": "^8.0.1",
-    "typedoc": "^0.15.0",
-    "typescript": "~3.8.3"
-=======
     "replace-in-file": "^6.0.0",
     "rimraf": "^3.0.2",
     "rollup": "^2.10.2",
@@ -109,6 +91,5 @@
     "tslint-config-standard": "^9.0.0",
     "typedoc": "^0.17.6",
     "typescript": "~3.9.2"
->>>>>>> 0a376506
   }
 }