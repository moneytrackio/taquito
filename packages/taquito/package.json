{
  "name": "@taquito/taquito",
  "version": "6.3.0-wallet.4",
  "description": "High level functionality that builds upon the other packages in the Tezos Typescript Library Suite.",
  "keywords": [
    "tezos",
    "blockchain"
  ],
  "main": "dist/taquito.umd.js",
  "unpkg": "dist/taquito.min.js",
  "module": "dist/taquito.es5.js",
  "typings": "dist/types/taquito.d.ts",
  "files": [
    "signature.json",
    "dist",
    "patch.js"
  ],
  "publishConfig": {
    "access": "public"
  },
  "author": "Simon Boissonneault-Robert <simon@ecadlabs.com>",
  "repository": {
    "type": "git",
    "url": "git+https://github.com/ecadlabs/taquito.git"
  },
  "bugs": {
    "url": "https://github.com/ecadlabs/taquito/issues"
  },
  "license": "MIT",
  "engines": {
    "node": ">=6.0.0"
  },
  "scripts": {
    "test": "jest --coverage",
    "test:watch": "jest --coverage --watch",
    "test:prod": "npm run lint && npm run test -- --no-cache",
    "lint": "tslint  --project tsconfig.json -t codeFrame 'src/**/*.ts' 'test/**/*.ts'",
    "precommit": "lint-staged",
    "prebuild": "rimraf dist",
    "build": "tsc --project ./tsconfig.prod.json --module commonjs && rollup -c rollup.config.ts",
    "build:release": "tsc --project ./tsconfig.prod.json --module commonjs && rollup -c rollup.config.ts && npm run build:web",
    "build:web": "webpack && node update-readme.js",
    "start": "rollup -c rollup.config.ts -w",
    "postinstall": "node patch.js"
  },
  "lint-staged": {
    "{src,test}/**/*.ts": [
      "prettier --write",
      "tslint --fix",
      "git add"
    ]
  },
  "jest": {
    "transform": {
      ".(ts|tsx)": "ts-jest"
    },
    "testEnvironment": "node",
    "testRegex": "(/__tests__/.*|\\.(test|spec))\\.(ts|tsx|js)$",
    "moduleFileExtensions": [
      "ts",
      "tsx",
      "js"
    ],
    "moduleNameMapper": {
      "^@taquito/rpc$": "<rootDir>/../taquito-rpc/src/taquito-rpc.ts",
      "^@taquito/michelson-encoder$": "<rootDir>/../taquito-michelson-encoder/src/taquito-michelson-encoder.ts",
      "^@taquito/michel-codec$": "<rootDir>/../taquito-michel-codec/src/taquito-michel-codec.ts",
      "^@taquito/http-utils$": "<rootDir>/../taquito-http-utils/src/taquito-http-utils.ts",
      "^@taquito/utils$": "<rootDir>/../taquito-utils/src/taquito-utils.ts"
    },
    "coveragePathIgnorePatterns": [
      "/node_modules/",
      "/test/"
    ],
    "collectCoverageFrom": [
      "src/**/*.{js,ts}"
    ]
  },
  "dependencies": {
<<<<<<< HEAD
    "@taquito/http-utils": "^6.3.0-wallet.4",
    "@taquito/michelson-encoder": "^6.3.0-wallet.4",
    "@taquito/rpc": "^6.3.0-wallet.4",
    "@taquito/signer": "^6.3.0-wallet.4",
    "@taquito/utils": "^6.3.0-wallet.4",
=======
    "@taquito/http-utils": "^6.2.0-beta.1",
    "@taquito/michelson-encoder": "^6.2.0-beta.1",
    "@taquito/michel-codec": "^6.2.0-beta.1",
    "@taquito/rpc": "^6.2.0-beta.1",
    "@taquito/signer": "^6.2.0-beta.1",
    "@taquito/utils": "^6.2.0-beta.1",
>>>>>>> 8e7673ef
    "bignumber.js": "^9.0.0",
    "rxjs": "^6.5.5"
  },
  "devDependencies": {
    "@babel/types": "7.9.6",
    "@types/jest": "^26.0.0",
    "@types/node": "^14.0.1",
    "colors": "^1.4.0",
    "coveralls": "^3.1.0",
    "cross-env": "^7.0.2",
    "jest": "^26.0.1",
    "jest-config": "^26.0.1",
    "lint-staged": "^10.2.2",
    "lodash.camelcase": "^4.3.0",
    "prettier": "^2.0.5",
    "prompt": "^1.0.0",
    "replace-in-file": "^6.0.0",
    "rimraf": "^3.0.2",
    "rollup": "^2.10.2",
    "rollup-plugin-json": "^4.0.0",
    "rollup-plugin-sourcemaps": "^0.6.2",
    "rollup-plugin-typescript2": "^0.27.1",
    "shelljs": "^0.8.4",
    "terser-webpack-plugin": "^3.0.1",
    "ts-jest": "^26.1.0",
    "ts-node": "^8.10.1",
    "tslint": "^6.1.2",
    "tslint-config-prettier": "^1.18.0",
    "tslint-config-standard": "^9.0.0",
    "typescript": "~3.9.5",
    "webpack": "^4.43.0",
    "webpack-assets-manifest": "^3.1.1",
    "webpack-cli": "^3.3.11",
    "webpack-subresource-integrity": "^1.4.1"
  }
}<|MERGE_RESOLUTION|>--- conflicted
+++ resolved
@@ -77,20 +77,12 @@
     ]
   },
   "dependencies": {
-<<<<<<< HEAD
     "@taquito/http-utils": "^6.3.0-wallet.4",
+    "@taquito/michel-codec": "^6.2.0-beta.1",
     "@taquito/michelson-encoder": "^6.3.0-wallet.4",
     "@taquito/rpc": "^6.3.0-wallet.4",
     "@taquito/signer": "^6.3.0-wallet.4",
     "@taquito/utils": "^6.3.0-wallet.4",
-=======
-    "@taquito/http-utils": "^6.2.0-beta.1",
-    "@taquito/michelson-encoder": "^6.2.0-beta.1",
-    "@taquito/michel-codec": "^6.2.0-beta.1",
-    "@taquito/rpc": "^6.2.0-beta.1",
-    "@taquito/signer": "^6.2.0-beta.1",
-    "@taquito/utils": "^6.2.0-beta.1",
->>>>>>> 8e7673ef
     "bignumber.js": "^9.0.0",
     "rxjs": "^6.5.5"
   },
