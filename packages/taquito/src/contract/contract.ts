--- conflicted
+++ resolved
@@ -101,12 +101,10 @@
   }
 };
 
-<<<<<<< HEAD
+
 const contractTypeSymbol = Symbol.for('taquito-contract-type-symbol');
-=======
 export type Contract = ContractAbstraction<ContractProvider>;
 export type WalletContract = ContractAbstraction<Wallet>;
->>>>>>> 032ca78f
 
 /**
  * @description Smart contract abstraction
@@ -132,14 +130,9 @@
   constructor(
     public readonly address: string,
     public readonly script: ScriptResponse,
-<<<<<<< HEAD
-    private provider: ContractProvider,
-    public readonly entrypoints: EntrypointsResponse
-=======
     provider: T,
     private storageProvider: StorageProvider,
-    private entrypoints: EntrypointsResponse
->>>>>>> 032ca78f
+    public readonly entrypoints: EntrypointsResponse
   ) {
     this.schema = Schema.fromRPCResponse({ script: this.script });
     this.parameterSchema = ParameterSchema.fromRPCResponse({ script: this.script });
