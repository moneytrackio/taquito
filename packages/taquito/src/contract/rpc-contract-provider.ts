--- conflicted
+++ resolved
@@ -1,28 +1,16 @@
 import { Schema } from '@taquito/michelson-encoder';
-<<<<<<< HEAD
-import { ml2mic, sexp2mic } from '@taquito/utils';
-import { DEFAULT_FEE, DEFAULT_GAS_LIMIT, DEFAULT_STORAGE_LIMIT, protocols } from '../constants';
-=======
 import { ScriptResponse } from '@taquito/rpc';
-import { sexp2mic } from '@taquito/utils';
 import { DEFAULT_FEE, DEFAULT_GAS_LIMIT, DEFAULT_STORAGE_LIMIT } from '../constants';
->>>>>>> 81ae43be
 import { Context } from '../context';
-import { format } from '../format';
 import { OperationEmitter } from '../operations/operation-emitter';
 import { Operation } from '../operations/operations';
 import { OriginationOperation } from '../operations/origination-operation';
-import {
-  DelegateParams,
-  OriginateParams,
-  RPCDelegateOperation,
-  RPCTransferOperation,
-  TransferParams,
-} from '../operations/types';
+import { DelegateParams, OriginateParams, RPCDelegateOperation, TransferParams } from '../operations/types';
 import { Contract } from './contract';
+import { Estimate } from './estimate';
 import { ContractProvider, ContractSchema, EstimationProvider } from './interface';
 import { createOriginationOperation, createTransferOperation } from './prepare';
-import { Estimate } from './estimate';
+
 
 export class RpcContractProvider extends OperationEmitter implements ContractProvider {
   constructor(context: Context, private estimator: EstimationProvider) {
@@ -206,36 +194,6 @@
    *
    * @param Transfer operation parameter
    */
-<<<<<<< HEAD
-  async transfer({
-    to,
-    source,
-    amount,
-    parameter,
-    fee = DEFAULT_FEE.TRANSFER,
-    gasLimit = DEFAULT_GAS_LIMIT.TRANSFER,
-    storageLimit = DEFAULT_STORAGE_LIMIT.TRANSFER,
-    mutez = false,
-    rawParam = false,
-  }: TransferParams) {
-    const operation: RPCTransferOperation = {
-      kind: 'transaction',
-      fee,
-      gas_limit: gasLimit,
-      storage_limit: storageLimit,
-      amount: mutez ? amount.toString() : format('tz', 'mutez', amount).toString(),
-      destination: to,
-    };
-    if (parameter) {
-      operation.parameters = rawParam
-        ? parameter
-        : typeof parameter === 'string'
-        ? sexp2mic(parameter)
-        : parameter;
-    }
-
-    const opBytes = await this.prepareOperation({ operation, source });
-=======
   async transfer(params: TransferParams) {
     const estimate = await this.estimate(params, this.estimator.transfer.bind(this.estimator));
     const operation = await createTransferOperation({
@@ -243,7 +201,6 @@
       ...estimate,
     });
     const opBytes = await this.prepareAndForge({ operation, source: params.source });
->>>>>>> 81ae43be
     const { hash, context, forgedBytes, opResponse } = await this.signAndInject(opBytes);
     return new Operation(hash, forgedBytes, opResponse, context);
   }
