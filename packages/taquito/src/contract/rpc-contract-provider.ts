import { Schema } from '@taquito/michelson-encoder';
import { ScriptResponse } from '@taquito/rpc';
import { encodeExpr } from '@taquito/utils';
import { Context } from '../context';
import { DelegateOperation } from '../operations/delegate-operation';
import { OperationEmitter } from '../operations/operation-emitter';
import { OriginationOperation } from '../operations/origination-operation';
import { TransactionOperation } from '../operations/transaction-operation';
import {
  DelegateParams,
  OriginateParams,
  RegisterDelegateParams,
  TransferParams,
} from '../operations/types';
import { ContractAbstraction } from './contract';
import { InvalidDelegationSource } from './errors';
import { ContractProvider, ContractSchema, EstimationProvider, StorageProvider } from './interface';
import {
  createOriginationOperation,
  createRegisterDelegateOperation,
  createSetDelegateOperation,
  createTransferOperation,
} from './prepare';
import { smartContractAbstractionSemantic } from './semantic';

export class RpcContractProvider extends OperationEmitter
  implements ContractProvider, StorageProvider {
  constructor(context: Context, private estimator: EstimationProvider) {
    super(context);
  }
  contractProviderTypeSymbol = Symbol.for('taquito--provider-type-symbol');

  /**
   *
   * @description Return a well formatted json object of the contract storage
   *
   * @param contract contract address you want to get the storage from
   * @param schema optional schema can either be the contract script rpc response or a michelson-encoder schema
   *
   * @see https://tezos.gitlab.io/api/rpc.html#get-block-id-context-contracts-contract-id-script
   */
  async getStorage<T>(contract: string, schema?: ContractSchema): Promise<T> {
    if (!schema) {
      schema = await this.rpc.getScript(contract);
    }

    let contractSchema: Schema;
    if (Schema.isSchema(schema)) {
      contractSchema = schema;
    } else {
      contractSchema = Schema.fromRPCResponse({ script: schema as ScriptResponse });
    }

    const storage = await this.rpc.getStorage(contract);

    return contractSchema.Execute(storage, smartContractAbstractionSemantic(this)) as T; // Cast into T because only the caller can know the true type of the storage
  }

  /**
   *
   * @description Return a well formatted json object of the contract big map storage
   *
   * @param contract contract address you want to get the storage from
   * @param key contract big map key to fetch value from
   * @param schema optional schema can either be the contract script rpc response or a michelson-encoder schema
   *
   * @deprecated Deprecated in favor of getBigMapKeyByID
   *
   * @see https://tezos.gitlab.io/api/rpc.html#get-block-id-context-contracts-contract-id-script
   */
  async getBigMapKey<T>(contract: string, key: string, schema?: ContractSchema): Promise<T> {
    if (!schema) {
      schema = await this.rpc.getScript(contract);
    }

    let contractSchema: Schema;
    if (Schema.isSchema(schema)) {
      contractSchema = schema;
    } else {
      contractSchema = Schema.fromRPCResponse({ script: schema as ScriptResponse });
    }

    const encodedKey = contractSchema.EncodeBigMapKey(key);

    // tslint:disable-next-line: deprecation
    const val = await this.rpc.getBigMapKey(contract, encodedKey);

    return contractSchema.ExecuteOnBigMapValue(val) as T; // Cast into T because only the caller can know the true type of the storage
  }

  /**
   *
   * @description Return a well formatted json object of a big map value
   *
   * @param id Big Map ID
   * @param keyToEncode key to query (will be encoded properly according to the schema)
   * @param schema Big Map schema (can be determined using your contract type)
   *
   * @see https://tezos.gitlab.io/api/rpc.html#get-block-id-context-big-maps-big-map-id-script-expr
   */
  async getBigMapKeyByID<T>(id: string, keyToEncode: string, schema: Schema): Promise<T> {
    const { key, type } = schema.EncodeBigMapKey(keyToEncode);
    const { packed } = await this.context.rpc.packData({ data: key, type });

    const encodedExpr = encodeExpr(packed);

    const bigMapValue = await this.context.rpc.getBigMapExpr(id.toString(), encodedExpr);

    return schema.ExecuteOnBigMapValue(bigMapValue, smartContractAbstractionSemantic(this)) as T;
  }

  /**
   *
   * @description Originate a new contract according to the script in parameters. Will sign and inject an operation using the current context
   *
   * @returns An operation handle with the result from the rpc node
   *
   * @warn You cannot specify storage and init at the same time (use init to pass the raw michelson representation of storage)
   *
   * @param OriginationOperation Originate operation parameter
   */
  async originate(params: OriginateParams) {
    const estimate = await this.estimate(params, this.estimator.originate.bind(this.estimator));

    const publicKeyHash = await this.signer.publicKeyHash();
    const operation = await createOriginationOperation({
      ...params,
      ...estimate,
    });
    const preparedOrigination = await this.prepareOperation({ operation, source: publicKeyHash });
    const forgedOrigination = await this.forge(preparedOrigination);
    const { hash, context, forgedBytes, opResponse } = await this.signAndInject(forgedOrigination);
    return new OriginationOperation(hash, operation, forgedBytes, opResponse, context, this);
  }

  /**
   *
   * @description Set the delegate for a contract. Will sign and inject an operation using the current context
   *
   * @returns An operation handle with the result from the rpc node
   *
   * @param SetDelegate operation parameter
   */
  async setDelegate(params: DelegateParams) {
    // Since babylon delegation source cannot smart contract
    if (/kt1/i.test(params.source)) {
      throw new InvalidDelegationSource(params.source);
    }

    const estimate = await this.estimate(params, this.estimator.setDelegate.bind(this.estimator));
    const operation = await createSetDelegateOperation({ ...params, ...estimate });
    const sourceOrDefault = params.source || (await this.signer.publicKeyHash());
    const opBytes = await this.prepareAndForge({
      operation,
      source: sourceOrDefault,
    });
    const { hash, context, forgedBytes, opResponse } = await this.signAndInject(opBytes);
    return new DelegateOperation(
      hash,
      operation,
      sourceOrDefault,
      forgedBytes,
      opResponse,
      context
    );
  }

  /**
   *
   * @description Register the current address as delegate. Will sign and inject an operation using the current context
   *
   * @returns An operation handle with the result from the rpc node
   *
   * @param RegisterDelegate operation parameter
   */
  async registerDelegate(params: RegisterDelegateParams) {
    const estimate = await this.estimate(
      params,
      this.estimator.registerDelegate.bind(this.estimator)
    );
    const source = await this.signer.publicKeyHash();
    const operation = await createRegisterDelegateOperation({ ...params, ...estimate }, source);
    const opBytes = await this.prepareAndForge({ operation });
    const { hash, context, forgedBytes, opResponse } = await this.signAndInject(opBytes);
    return new DelegateOperation(hash, operation, source, forgedBytes, opResponse, context);
  }

  /**
   *
   * @description Transfer tz from current address to a specific address. Will sign and inject an operation using the current context
   *
   * @returns An operation handle with the result from the rpc node
   *
   * @param Transfer operation parameter
   */
  async transfer(params: TransferParams) {
    const estimate = await this.estimate(params, this.estimator.transfer.bind(this.estimator));
    const operation = await createTransferOperation({
      ...params,
      ...estimate,
    });
    const source = params.source || (await this.signer.publicKeyHash());
    const opBytes = await this.prepareAndForge({ operation, source: params.source });
    const { hash, context, forgedBytes, opResponse } = await this.signAndInject(opBytes);
    return new TransactionOperation(hash, operation, source, forgedBytes, opResponse, context);
  }

  async at<T extends ContractAbstraction<ContractProvider>>(address: string, ctorProvider: () => new (...args: any[]) => T = () => ContractAbstraction as any): Promise<T>{
    const script = await this.rpc.getScript(address);
    const entrypoints = await this.rpc.getEntrypoints(address);
    const blockHeader = await this.rpc.getBlockHeader();
    const chainId = blockHeader.chain_id;
<<<<<<< HEAD
    const clazz = ctorProvider();
    return new clazz(address, script, this, this, entrypoints, chainId);
=======
    return new ContractAbstraction(address, script, this, this, entrypoints, chainId);
>>>>>>> 9b8bc1e6
  }
}<|MERGE_RESOLUTION|>--- conflicted
+++ resolved
@@ -210,11 +210,7 @@
     const entrypoints = await this.rpc.getEntrypoints(address);
     const blockHeader = await this.rpc.getBlockHeader();
     const chainId = blockHeader.chain_id;
-<<<<<<< HEAD
     const clazz = ctorProvider();
     return new clazz(address, script, this, this, entrypoints, chainId);
-=======
-    return new ContractAbstraction(address, script, this, this, entrypoints, chainId);
->>>>>>> 9b8bc1e6
   }
 }