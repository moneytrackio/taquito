--- conflicted
+++ resolved
@@ -216,9 +216,4 @@
   }
 }
 
-<<<<<<< HEAD
-export type ContractAbstractionComposer<T> =
-(abs: ContractAbstraction<ContractProvider>, context: Context) => T 
-=======
-type ContractAbstractionComposer<T> = (abs: ContractAbstraction<ContractProvider>, context: Context) => T 
->>>>>>> 3ba6a148
+type ContractAbstractionComposer<T> = (abs: ContractAbstraction<ContractProvider>, context: Context) => T 