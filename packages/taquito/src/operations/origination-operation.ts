import { OperationContentsAndResult, OperationResultOrigination, OpKind } from '@taquito/rpc';
import { Context } from '../context';
import { RpcContractProvider } from '../contract/rpc-contract-provider';
import { Operation } from './operations';
import { FeeConsumingOperation, findWithKind, ForgedBytes, GasConsumingOperation, hasMetadataWithResult, RPCOriginationOperation, StorageConsumingOperation } from './types';

/**
 * @description Origination operation provide utility function to fetch newly originated contract
 *
 * @warn Currently support only one origination per operation
 */
export class OriginationOperation extends Operation
  implements GasConsumingOperation, StorageConsumingOperation, FeeConsumingOperation {
  /**
   * @description Contract address of the newly originated contract
   */
  public readonly contractAddress?: string;

  constructor(
    hash: string,
    private readonly params: RPCOriginationOperation,
    raw: ForgedBytes,
    results: OperationContentsAndResult[],
    context: Context,
    private contractProvider: RpcContractProvider
  ) {
    super(hash, raw, results, context);

    const originatedContracts = this.operationResults && this.operationResults.originated_contracts;
    if (Array.isArray(originatedContracts)) {
      this.contractAddress = originatedContracts[0];
    }
  }

  get status() {
    const operationResults = this.operationResults;
    if (operationResults) {
      return operationResults.status;
    } else {
      return 'unknown';
    }
  }

  get operationResults() {
<<<<<<< HEAD
    const originationOp = findWithKind(this.results, OpKind.ORIGINATION)
=======
    const originationOp =
      Array.isArray(this.results) &&
      (this.results.find(op => op.kind === 'origination') as
        | OperationContentsAndResultOrigination
        | undefined);
>>>>>>> 20b120eb

    const result =
      originationOp && hasMetadataWithResult(originationOp) && originationOp.metadata.operation_result as OperationResultOrigination;
    return result ? result : undefined;
  }

  get fee() {
    return this.params.fee;
  }

  get gasLimit() {
    return this.params.gas_limit;
  }

  get storageLimit() {
    return this.params.storage_limit;
  }

  get consumedGas() {
    const consumedGas = this.operationResults && this.operationResults.consumed_gas;
    return consumedGas ? consumedGas : undefined;
  }

  get storageDiff() {
    const storageDiff = this.operationResults && this.operationResults.paid_storage_size_diff;
    return storageDiff ? storageDiff : undefined;
  }

  get storageSize() {
    const storageSize = this.operationResults && this.operationResults.storage_size;
    return storageSize ? storageSize : undefined;
  }

  get errors() {
    return this.operationResults && this.operationResults.errors;
  }

  /**
   * @description Provide the contract abstract of the newly originated contract
   */
  async contract(confirmations?: number, interval?: number, timeout?: number) {
    if (!this.contractAddress) {
      throw new Error('No contract was originated in this operation');
    }

    await this.confirmation(confirmations, interval, timeout);
    return this.contractProvider.at(this.contractAddress);
  }
}<|MERGE_RESOLUTION|>--- conflicted
+++ resolved
@@ -2,7 +2,15 @@
 import { Context } from '../context';
 import { RpcContractProvider } from '../contract/rpc-contract-provider';
 import { Operation } from './operations';
-import { FeeConsumingOperation, findWithKind, ForgedBytes, GasConsumingOperation, hasMetadataWithResult, RPCOriginationOperation, StorageConsumingOperation } from './types';
+import {
+  FeeConsumingOperation,
+  findWithKind,
+  ForgedBytes,
+  GasConsumingOperation,
+  hasMetadataWithResult,
+  RPCOriginationOperation,
+  StorageConsumingOperation,
+} from './types';
 
 /**
  * @description Origination operation provide utility function to fetch newly originated contract
@@ -42,18 +50,12 @@
   }
 
   get operationResults() {
-<<<<<<< HEAD
-    const originationOp = findWithKind(this.results, OpKind.ORIGINATION)
-=======
-    const originationOp =
-      Array.isArray(this.results) &&
-      (this.results.find(op => op.kind === 'origination') as
-        | OperationContentsAndResultOrigination
-        | undefined);
->>>>>>> 20b120eb
+    const originationOp = findWithKind(this.results, OpKind.ORIGINATION);
 
     const result =
-      originationOp && hasMetadataWithResult(originationOp) && originationOp.metadata.operation_result as OperationResultOrigination;
+      originationOp &&
+      hasMetadataWithResult(originationOp) &&
+      (originationOp.metadata.operation_result as OperationResultOrigination);
     return result ? result : undefined;
   }
 
