import { IndexerClient } from '@taquito/indexer';
import { RpcClient } from '@taquito/rpc';
import { InMemorySigner } from '@taquito/signer';
import { Protocols } from './constants';
import { Context, Config } from './context';
import { ContractProvider, EstimationProvider } from './contract/interface';
import { RpcContractProvider } from './contract/rpc-contract-provider';
import { RPCEstimateProvider } from './contract/rpc-estimate-provider';
import { format } from './format';
import { IndexerProvider } from './query/indexer-provider';
import { QueryProvider } from './query/interface';
import { Signer } from './signer/interface';
import { NoopSigner } from './signer/noop';
import { SubscribeProvider } from './subscribe/interface';
import { PollingSubscribeProvider } from './subscribe/polling-provider';
import { TzProvider } from './tz/interface';
import { RpcTzProvider } from './tz/rpc-tz-provider';

export * from './query/interface';
export * from './signer/interface';
<<<<<<< HEAD
export * from './subscribe/interface';
=======
export * from './forger/interface';
>>>>>>> 68919318
export * from './tz/interface';
export * from './contract';
export * from './contract/big-map';

export { SubscribeProvider } from './subscribe/interface';
export interface SetProviderOptions {
  rpc?: string | RpcClient;
  indexer?: string | IndexerClient;
  stream?: string | SubscribeProvider;
  signer?: Signer;
  protocol?: Protocols;
  config?: Config;
}

/**
 * @description Facade class that surfaces all of the libraries capability and allow it's configuration
 */
export class TezosToolkit {
  private _rpcClient = new RpcClient();
  private _indexerClient: IndexerClient = new IndexerClient();
  private _query!: QueryProvider;
  private _stream!: SubscribeProvider;
  private _options: SetProviderOptions = {};

  private _context: Context = new Context();

  private _tz = new RpcTzProvider(this._context);
  private _estimate = new RPCEstimateProvider(this._context);
  private _contract = new RpcContractProvider(this._context, this._estimate);

  public readonly format = format;

  constructor() {
    this.setProvider({ rpc: this._rpcClient });
  }

  /**
   *
   * @param options rpc url or rpcClient to use to interact with the Tezos network and indexer url to use to interact with the Tezos network
   */
  setProvider({ rpc, indexer, stream, signer, protocol, config }: SetProviderOptions) {
    this.setRpcProvider(rpc);
    this.setIndexerProvider(indexer);
    this.setStreamProvider(stream);
    this.setSignerProvider(signer);

    this._context.proto = protocol;
    this._context.config = config as Required<Config>;
  }

  private setSignerProvider(signer: SetProviderOptions['signer']) {
    if (!this._options.signer && typeof signer === 'undefined') {
      this._context.signer = new NoopSigner();
      this._options.signer = signer;
    } else if (typeof signer !== 'undefined') {
      this._context.signer = signer;
      this._options.signer = signer;
    }
  }

  private setRpcProvider(rpc: SetProviderOptions['rpc']) {
    if (typeof rpc === 'string') {
      this._rpcClient = new RpcClient(rpc);
    } else if (rpc instanceof RpcClient) {
      this._rpcClient = rpc;
    } else if (this._options.rpc === undefined) {
      this._rpcClient = new RpcClient();
    }
    this._options.rpc = rpc;
    this._context.rpc = this._rpcClient;
  }

  private setIndexerProvider(indexer: SetProviderOptions['indexer']) {
    if (typeof indexer === 'string') {
      this._indexerClient = new IndexerClient(indexer);
    } else if (indexer instanceof IndexerClient) {
      this._indexerClient = indexer;
    } else if (this._options.indexer === undefined) {
      this._indexerClient = new IndexerClient();
    }

    this._query = new IndexerProvider(this._indexerClient);
    this._options.indexer = indexer;
  }

  private setStreamProvider(stream: SetProviderOptions['stream']) {
    if (typeof stream === 'string') {
      this._stream = new PollingSubscribeProvider(new Context(new RpcClient(stream)));
    } else if (typeof stream !== 'undefined') {
      this._stream = stream;
    } else if (this._options.stream === undefined) {
      this._stream = new PollingSubscribeProvider(this._context);
    }
    this._options.stream = stream;
  }

  /**
   * @description Provide access to tezos account management
   */
  get tz(): TzProvider {
    return this._tz;
  }

  /**
   * @description Provide access to smart contract utilities
   */
  get contract(): ContractProvider {
    return this._contract;
  }

  /**
   * @description Provide access to operation estimation utilities
   */
  get estimate(): EstimationProvider {
    return this._estimate;
  }

  /**
   * @description Provide access to querying utilities backed by an indexer implementation
   */
  get query(): QueryProvider {
    return this._query;
  }

  /**
   * @description Provide access to streaming utilities backed by an streamer implementation
   */
  get stream(): SubscribeProvider {
    return this._stream;
  }

  /**
   * @description Provide access to the currently used rpc client
   */
  get rpc(): RpcClient {
    return this._context.rpc;
  }

  /**
   * @description Provide access to the currently used signer
   */
  get signer() {
    return this._context.signer;
  }

  /**
   *
   * @description Import a key to sign operation
   *
   * @param privateKey Key to load in memory
   * @param passphrase If the key is encrypted passphrase to decrypt it
   */
  importKey(privateKey: string, passphrase?: string): Promise<void>;
  /**
   *
   * @description Import a key using faucet/fundraiser parameter
   *
   * @param email Faucet email
   * @param password Faucet password
   * @param mnemonic Faucet mnemonic
   * @param secret Faucet secret
   */
  // tslint:disable-next-line: unified-signatures
  importKey(email: string, password: string, mnemonic: string, secret: string): Promise<void>;

  async importKey(
    privateKeyOrEmail: string,
    passphrase?: string,
    mnemonic?: string,
    secret?: string
  ): Promise<void> {
    if (privateKeyOrEmail && passphrase && mnemonic && secret) {
      const signer = InMemorySigner.fromFundraiser(privateKeyOrEmail, passphrase, mnemonic);
      const pkh = await signer.publicKeyHash();
      let op;
      try {
        op = await this.tz.activate(pkh, secret);
      } catch (ex) {
        const isInvalidActivationError = ex && ex.body && /Invalid activation/.test(ex.body);
        if (!isInvalidActivationError) {
          throw ex;
        }
      }
      if (op) {
        await op.confirmation();
      }
      this.setSignerProvider(signer);
    } else {
      // Fallback to regular import
      this.setSignerProvider(new InMemorySigner(privateKeyOrEmail, passphrase));
    }
  }
}

/**
 * @description Default Tezos toolkit instance
 */
export const Tezos = new TezosToolkit();<|MERGE_RESOLUTION|>--- conflicted
+++ resolved
@@ -18,11 +18,8 @@
 
 export * from './query/interface';
 export * from './signer/interface';
-<<<<<<< HEAD
 export * from './subscribe/interface';
-=======
 export * from './forger/interface';
->>>>>>> 68919318
 export * from './tz/interface';
 export * from './contract';
 export * from './contract/big-map';
