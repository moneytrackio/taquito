--- conflicted
+++ resolved
@@ -122,10 +122,6 @@
     this._context.rpc = this._rpcClient;
   }
 
-<<<<<<< HEAD
-  private setForgerProvider(forger: SetProviderOptions['forger']) {
-    const f = typeof forger === 'undefined' ? this.getFactory(RpcForger)() : forger;
-=======
   /**
    * @description Sets forger provider on the Tezos Taquito instance
    *
@@ -136,13 +132,19 @@
    */
   setForgerProvider(forger?: SetProviderOptions['forger']) {
     const f = typeof forger === 'undefined' ? new RpcForger(this._context) : forger;
->>>>>>> 10aa7e0b
     this._options.forger = f;
     this._context.forger = f;
   }
 
-<<<<<<< HEAD
-  private setWalletProvider(wallet: SetProviderOptions['wallet']) {
+  /**
+   * @description Sets wallet provider on the Tezos Taquito instance
+   *
+   * @param options wallet provider to use to interact with the Tezos network
+   *
+   * @example Tezos.setWalletProvider(...)
+   *
+   */
+  setWalletProvider(wallet: SetProviderOptions['wallet']) {
     if (!this._options.wallet && typeof wallet === 'undefined') {
       const w = this.getFactory(LegacyWalletProvider)();
       this._options.wallet = w;
@@ -153,8 +155,6 @@
     }
   }
 
-  private setStreamProvider(stream: SetProviderOptions['stream']) {
-=======
   /**
    * @description Sets stream provider on the Tezos Taquito instance
    *
@@ -164,7 +164,6 @@
    *
    */
   setStreamProvider(stream?: SetProviderOptions['stream']) {
->>>>>>> 10aa7e0b
     if (typeof stream === 'string') {
       this._stream = new PollingSubscribeProvider(new Context(new RpcClient(stream)));
     } else if (typeof stream !== 'undefined') {
