--- conflicted
+++ resolved
@@ -1,5 +1,6 @@
 import { IndexerClient } from '@taquito/indexer';
 import { RpcClient } from '@taquito/rpc';
+import { RPCBatchProvider } from './batch/rpc-batch-provider';
 import { Protocols } from './constants';
 import { Config, Context, TaquitoProvider } from './context';
 import { ContractProvider, EstimationProvider } from './contract/interface';
@@ -16,12 +17,6 @@
 import { PollingSubscribeProvider } from './subscribe/polling-provider';
 import { TzProvider } from './tz/interface';
 import { RpcTzProvider } from './tz/rpc-tz-provider';
-<<<<<<< HEAD
-=======
-import { Forger } from './forger/interface';
-import { RpcForger } from './forger/rpc-forger';
-import { RPCBatchProvider } from './batch/rpc-batch-provider';
->>>>>>> 2ad2474c
 
 export * from './constants';
 export { TaquitoProvider } from './context';
@@ -30,31 +25,16 @@
 export { CompositeForger } from './forger/composite-forger';
 export * from './forger/interface';
 export { RpcForger } from './forger/rpc-forger';
-export { TezosOperationError, TezosOperationErrorWithMessage, TezosPreapplyFailureError } from './operations/operation-errors';
+export {
+  TezosOperationError,
+  TezosOperationErrorWithMessage,
+  TezosPreapplyFailureError,
+} from './operations/operation-errors';
 export * from './query/interface';
 export * from './signer/interface';
 export * from './subscribe/interface';
 export { SubscribeProvider } from './subscribe/interface';
 export * from './tz/interface';
-<<<<<<< HEAD
-=======
-export * from './contract';
-export * from './contract/big-map';
-export * from './constants';
-
-export { OpKind } from './operations/types';
-
-export { TaquitoProvider } from './context';
-export { PollingSubscribeProvider } from './subscribe/polling-provider';
-export { RpcForger } from './forger/rpc-forger';
-export { CompositeForger } from './forger/composite-forger';
-
-export {
-  TezosOperationError,
-  TezosOperationErrorWithMessage,
-  TezosPreapplyFailureError,
-} from './operations/operation-errors';
->>>>>>> 2ad2474c
 
 export interface SetProviderOptions {
   forger?: Forger;
@@ -207,64 +187,6 @@
     return this._context.signer;
   }
 
-<<<<<<< HEAD
-=======
-  /**
-   *
-   * @description Import a key to sign operation
-   *
-   * @param privateKey Key to load in memory
-   * @param passphrase If the key is encrypted passphrase to decrypt it
-   */
-  importKey(privateKey: string, passphrase?: string): Promise<void>;
-  /**
-   *
-   * @description Import a key using faucet/fundraiser parameter
-   *
-   * @param email Faucet email
-   * @param password Faucet password
-   * @param mnemonic Faucet mnemonic
-   * @param secret Faucet secret
-   */
-  // tslint:disable-next-line: unified-signatures
-  importKey(email: string, password: string, mnemonic: string, secret: string): Promise<void>;
-
-  async importKey(
-    privateKeyOrEmail: string,
-    passphrase?: string,
-    mnemonic?: string,
-    secret?: string
-  ): Promise<void> {
-    if (privateKeyOrEmail && passphrase && mnemonic && secret) {
-      const previousSigner = this.signer;
-      const signer = InMemorySigner.fromFundraiser(privateKeyOrEmail, passphrase, mnemonic);
-      const pkh = await signer.publicKeyHash();
-      this.setSignerProvider(signer);
-      try {
-        let op;
-        try {
-          op = await this.tz.activate(pkh, secret);
-        } catch (ex) {
-          const isInvalidActivationError = ex && ex.body && /Invalid activation/.test(ex.body);
-          if (!isInvalidActivationError) {
-            throw ex;
-          }
-        }
-        if (op) {
-          await op.confirmation();
-        }
-      } catch (ex) {
-        // Restore to previous signer in case of error
-        this.setSignerProvider(previousSigner);
-        throw ex;
-      }
-    } else {
-      // Fallback to regular import
-      this.setSignerProvider(new InMemorySigner(privateKeyOrEmail, passphrase));
-    }
-  }
-
->>>>>>> 2ad2474c
   getFactory<T, K extends Array<any>>(ctor: TaquitoProvider<T, K>) {
     return (...args: K) => {
       return new ctor(this._context, ...args);
