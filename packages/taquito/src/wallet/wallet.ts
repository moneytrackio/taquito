import { Context } from '../context';
import { ContractAbstraction, ContractMethod, WalletContract } from '../contract';
import { OpKind, withKind } from '../operations/types';
import {
  WalletDelegateParams,
  WalletOriginateParams,
  WalletProvider,
  WalletTransferParams,
} from './interface';
import { OperationFactory } from './opreation-factory';

export interface PKHOption {
  forceRefetch?: boolean;
}

export type WalletParamsWithKind =
  | withKind<WalletTransferParams, OpKind.TRANSACTION>
  | withKind<WalletOriginateParams, OpKind.ORIGINATION>
  | withKind<WalletDelegateParams, OpKind.DELEGATION>;

export class WalletOperationBatch {
  private operations: WalletParamsWithKind[] = [];

  constructor(private walletProvider: WalletProvider, private operationFactory: OperationFactory) {}

  /**
   *
   * @description Add a transaction operation to the batch
   *
   * @param params Transfer operation parameter
   */
  withTransfer(params: WalletTransferParams) {
    this.operations.push({ kind: OpKind.TRANSACTION, ...params });
    return this;
  }

  /**
   *
   * @description Add a transaction operation to the batch
   *
   * @param params Transfer operation parameter
   */
  withContractCall(params: ContractMethod<Wallet>) {
    return this.withTransfer(params.toTransferParams());
  }

  /**
   *
   * @description Add a delegation operation to the batch
   *
   * @param params Delegation operation parameter
   */
  withDelegation(params: WalletDelegateParams) {
    this.operations.push({ kind: OpKind.DELEGATION, ...params });
    return this;
  }

  /**
   *
   * @description Add an origination operation to the batch
   *
   * @param params Origination operation parameter
   */
  withOrigination(params: WalletOriginateParams) {
    this.operations.push({ kind: OpKind.ORIGINATION, ...params });
    return this;
  }

  private async mapOperation(param: WalletParamsWithKind) {
    switch (param.kind) {
      case OpKind.TRANSACTION:
        return this.walletProvider.mapTransferParamsToWalletParams({
          ...param,
        });
      case OpKind.ORIGINATION:
        return this.walletProvider.mapOriginateParamsToWalletParams({
          ...param,
        });
      case OpKind.DELEGATION:
        return this.walletProvider.mapDelegateParamsToWalletParams({
          ...param,
        });
      default:
        throw new Error(`Unsupported operation kind: ${(param as any).kind}`);
    }
  }

  /**
   *
   * @description Add a group operation to the batch. Operation will be applied in the order they are in the params array
   *
   * @param params Operations parameter
   */
  with(params: WalletParamsWithKind[]) {
    for (const param of params) {
      switch (param.kind) {
        case OpKind.TRANSACTION:
          this.withTransfer(param);
          break;
        case OpKind.ORIGINATION:
          this.withOrigination(param);
          break;
        case OpKind.DELEGATION:
          this.withDelegation(param);
          break;
        default:
          throw new Error(`Unsupported operation kind: ${(param as any).kind}`);
      }
    }

    return this;
  }

  /**
   *
   * @description Submit batch operation to wallet
   *
   */
  async send() {
    const ops: WalletParamsWithKind[] = [];

    for (const op of this.operations) {
      ops.push(await this.mapOperation(op));
    }

    const opHash = await this.walletProvider.sendOperations(ops);

    return this.operationFactory.createOperation(opHash);
  }
}

export class Wallet {
  constructor(private context: Context) {}

  private get walletProvider() {
    return this.context.walletProvider;
  }

  private _pkh?: string;

  /**
   * @description Retrieve the PKH of the account that is currently in use by the wallet
   *
   * @param option Option to use while fetching the PKH.
   * If forceRefetch is specified the wallet provider implementation will refetch the PKH from the wallet
   */
  async pkh({ forceRefetch }: PKHOption = {}) {
    if (!this._pkh || forceRefetch) {
      this._pkh = await this.walletProvider.getPKH();
    }

    return this._pkh;
  }

  private walletCommand = <T>(send: () => Promise<T>) => {
    return {
      send,
    };
  };

  /**
   *
   * @description Originate a new contract according to the script in parameters.
   *
   * @returns An operation handle with the result from the rpc node
   *
   * @param originateParams Originate operation parameter
   */
  originate(params: WalletOriginateParams) {
    return this.walletCommand(async () => {
      const mappedParams = await this.walletProvider.mapOriginateParamsToWalletParams({
        ...params,
      });
      const opHash = await this.walletProvider.sendOperations([mappedParams]);
      return this.context.operationFactory.createOriginationOperation(opHash);
    });
  }

  /**
   *
   * @description Set the delegate for a contract.
   *
   * @returns An operation handle with the result from the rpc node
   *
   * @param delegateParams operation parameter
   */
  setDelegate(params: WalletDelegateParams) {
    return this.walletCommand(async () => {
      const mappedParams = await this.walletProvider.mapDelegateParamsToWalletParams({ ...params });
      const opHash = await this.walletProvider.sendOperations([mappedParams]);
      return this.context.operationFactory.createDelegationOperation(opHash);
    });
  }

  /**
   *
   * @description Register the current address as delegate.
   *
   * @returns An operation handle with the result from the rpc node
   *
   */
  registerDelegate() {
    return this.walletCommand(async () => {
      const mappedParams = await this.walletProvider.mapDelegateParamsToWalletParams({
        delegate: await this.pkh(),
      });
      const opHash = await this.walletProvider.sendOperations([mappedParams]);
      return this.context.operationFactory.createDelegationOperation(opHash);
    });
  }

  /**
   *
   * @description Transfer tezos tokens from current address to a specific address or call a smart contract.
   *
   * @returns A wallet command from which we can send the operation to the wallet
   *
   * @param params operation parameter
   */
  transfer(params: WalletTransferParams) {
    return this.walletCommand(async () => {
      const mappedParams = await this.walletProvider.mapTransferParamsToWalletParams(params);
      const opHash = await this.walletProvider.sendOperations([mappedParams]);
      return this.context.operationFactory.createTransactionOperation(opHash);
    });
  }

  /**
   *
   * @description Create a batch of operation
   *
   * @returns A batch object from which we can add more operation or send a command to the wallet to execute the batch
   *
   * @param params List of operation to initialize the batch with
   */
  batch(params: Parameters<WalletOperationBatch['with']>[0]) {
    const batch = new WalletOperationBatch(this.walletProvider, this.context.operationFactory);
    batch.with(params);
    return batch;
  }

  /**
   *
   * @description Create an smart contract abstraction for the address specified. Calling entrypoints with the returned
   * smart contract abstraction will leverage the wallet provider to make smart contract calls
   *
   * @param address Smart contract address
   */
<<<<<<< HEAD
  async at<T extends ContractAbstraction<Wallet>>(address: string, contractAbstractionComposer: (abs: ContractAbstraction<Wallet>) => T = x => x as any): Promise<T> {
=======
  async at<T extends ContractAbstraction<Wallet>>(address: string, contractAbstractionComposer: (abs: ContractAbstraction<Wallet>, context: Context) => T = x => x as any): Promise<T> {
>>>>>>> 3ba6a148
    const script = await this.context.rpc.getScript(address);
    const entrypoints = await this.context.rpc.getEntrypoints(address);
    const blockHeader = await this.context.rpc.getBlockHeader();
    const chainId = blockHeader.chain_id;
    const abs = new ContractAbstraction(address, script, this, this.context.contract, entrypoints, chainId);
<<<<<<< HEAD
    return contractAbstractionComposer(abs);
=======
    return contractAbstractionComposer(abs, this.context);
>>>>>>> 3ba6a148
  }
}<|MERGE_RESOLUTION|>--- conflicted
+++ resolved
@@ -246,20 +246,12 @@
    *
    * @param address Smart contract address
    */
-<<<<<<< HEAD
-  async at<T extends ContractAbstraction<Wallet>>(address: string, contractAbstractionComposer: (abs: ContractAbstraction<Wallet>) => T = x => x as any): Promise<T> {
-=======
   async at<T extends ContractAbstraction<Wallet>>(address: string, contractAbstractionComposer: (abs: ContractAbstraction<Wallet>, context: Context) => T = x => x as any): Promise<T> {
->>>>>>> 3ba6a148
     const script = await this.context.rpc.getScript(address);
     const entrypoints = await this.context.rpc.getEntrypoints(address);
     const blockHeader = await this.context.rpc.getBlockHeader();
     const chainId = blockHeader.chain_id;
     const abs = new ContractAbstraction(address, script, this, this.context.contract, entrypoints, chainId);
-<<<<<<< HEAD
-    return contractAbstractionComposer(abs);
-=======
     return contractAbstractionComposer(abs, this.context);
->>>>>>> 3ba6a148
   }
 }