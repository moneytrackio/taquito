<<<<<<< HEAD
import { HttpBackend } from '@tezos-ts/http-utils';
=======
import { HttpBackend } from './utils/http';
import { camelCaseProps, castToBigNumber } from './utils/utils';
>>>>>>> f39b391d
import {
  BalanceResponse,
  StorageResponse,
  ScriptResponse,
  ContractResponse,
  BigMapKey,
  BigMapGetResponse,
  ManagerResponse,
  DelegateResponse,
  DelegatesResponse,
  RawDelegatesResponse,
  ConstantsResponse,
} from './types';
import BigNumber from 'bignumber.js';

const defaultRPC = 'https://tezrpc.me';
const defaultChain = 'main';

interface RPCOptions {
  block: string;
}

const defaultRPCOptions: RPCOptions = { block: 'head' };

/***
 * @description RpcClient allows interaction with Tezos network through an rpc node
 */
export class RpcClient {
  /**
   *
   * @param url rpc root url (default https://tezrpc.me)
   * @param chain chain (default main)
   * @param httpBackend Http backend that issue http request.
   * You can override it by providing your own if you which to hook in the request/response
   *
   * @example new RpcClient('https://tezrpc.me', 'main') this will use https://tezrpc.me/chains/main
   */
  constructor(
    private url: string = defaultRPC,
    private chain: string = defaultChain,
    private httpBackend: HttpBackend = new HttpBackend()
  ) {}

  /**
   *
   * @param address address from which we want to retrieve the balance
   * @param options contains generic configuration for rpc calls
   *
   * @description Access the balance of a contract.
   *
   * @see http://tezos.gitlab.io/master/api/rpc.html#get-block-id-context-contracts-contract-id-balance
   */
  async getBalance(
    address: string,
    { block }: RPCOptions = defaultRPCOptions
  ): Promise<BalanceResponse> {
    const balance = await this.httpBackend.createRequest<BalanceResponse>({
      url: `${this.url}/chains/${this.chain}/blocks/${block}/context/contracts/${address}/balance`,
      method: 'GET',
    });
    return new BigNumber(balance);
  }

  /**
   *
   * @param address contract address from which we want to retrieve the storage
   * @param options contains generic configuration for rpc calls
   *
   * @description Access the data of the contract.
   *
   * @see http://tezos.gitlab.io/master/api/rpc.html#get-block-id-context-contracts-contract-id-storage
   */
  async getStorage(
    address: string,
    { block }: { block: string } = defaultRPCOptions
  ): Promise<StorageResponse> {
    return this.httpBackend.createRequest<StorageResponse>({
      url: `${this.url}/chains/${this.chain}/blocks/${block}/context/contracts/${address}/storage`,
      method: 'GET',
    });
  }

  /**
   *
   * @param address contract address from which we want to retrieve the script
   * @param options contains generic configuration for rpc calls
   *
   * @description Access the code and data of the contract.
   *
   * @see http://tezos.gitlab.io/master/api/rpc.html#get-block-id-context-contracts-contract-id-script
   */
  async getScript(
    address: string,
    { block }: { block: string } = defaultRPCOptions
  ): Promise<ScriptResponse> {
    return this.httpBackend.createRequest<ScriptResponse>({
      url: `${this.url}/chains/${this.chain}/blocks/${block}/context/contracts/${address}/script`,
      method: 'GET',
    });
  }

  /**
   *
   * @param address contract address from which we want to retrieve
   * @param options contains generic configuration for rpc calls
   *
   * @description Access the complete status of a contract.
   *
   * @see http://tezos.gitlab.io/master/api/rpc.html#get-block-id-context-contracts-contract-id
   */
  async getContract(
    address: string,
    { block }: { block: string } = defaultRPCOptions
  ): Promise<ContractResponse> {
    const contractResponse = await this.httpBackend.createRequest<ContractResponse>({
      url: `${this.url}/chains/${this.chain}/blocks/${block}/context/contracts/${address}`,
      method: 'GET',
    });
    return {
      ...contractResponse,
      balance: new BigNumber(contractResponse.balance),
    };
  }

  /**
   *
   * @param address contract address from which we want to retrieve the manager
   * @param options contains generic configuration for rpc calls
   *
   * @description Access the manager of a contract.
   *
   * @see http://tezos.gitlab.io/master/api/rpc.html#get-block-id-context-contracts-contract-id-manager
   */
  async getManager(
    address: string,
    { block }: { block: string } = defaultRPCOptions
  ): Promise<ManagerResponse> {
    return this.httpBackend.createRequest<ManagerResponse>({
      url: `${this.url}/chains/${this.chain}/blocks/${block}/context/contracts/${address}/manager`,
      method: 'GET',
    });
  }

  /**
   *
   * @param address contract address from which we want to retrieve the delegate (baker)
   * @param options contains generic configuration for rpc calls
   *
   * @description Access the delegate of a contract, if any.
   *
   * @see http://tezos.gitlab.io/master/api/rpc.html#get-block-id-context-contracts-contract-id-delegate
   */
  async getDelegate(
    address: string,
    { block }: { block: string } = defaultRPCOptions
  ): Promise<DelegateResponse> {
    return this.httpBackend.createRequest<DelegateResponse>({
      url: `${this.url}/chains/${this.chain}/blocks/${block}/context/contracts/${address}/delegate`,
      method: 'GET',
    });
  }

  /**
   *
   * @param address contract address from which we want to retrieve the big map key
   * @param options contains generic configuration for rpc calls
   *
   * @description Access the value associated with a key in the big map storage of the contract.
   *
   * @see http://tezos.gitlab.io/master/api/rpc.html#post-block-id-context-contracts-contract-id-big-map-get
   */
  async getBigMapKey(
    address: string,
    key: BigMapKey,
    { block }: { block: string } = defaultRPCOptions
  ): Promise<BigMapGetResponse> {
    return this.httpBackend.createRequest<BigMapGetResponse>(
      {
        url: `${this.url}/chains/${this.chain}/blocks/${block}/context/contracts/${address}/big_map_get`,
        method: 'POST',
      },
      key
    );
  }

  /**
   *
   * @param address delegate address which we want to retrieve
   * @param options contains generic configuration for rpc calls
   *
   * @description Fetches information about a delegate from RPC.
   *
   * @see http://tezos.gitlab.io/mainnet/api/rpc.html#get-block-id-context-delegates-pkh
   */
  async getDelegates(
    address: string,
    { block }: { block: string } = defaultRPCOptions
  ): Promise<DelegatesResponse> {
    const response = await this.httpBackend.createRequest<RawDelegatesResponse>({
      url: `${this.url}/chains/${this.chain}/blocks/${block}/context/delegates/${address}`,
      method: 'GET',
    });

    return {
      deactivated: response.deactivated,
      balance: new BigNumber(response.balance),
      frozenBalance: new BigNumber(response.frozen_balance),
      frozenBalanceByCycle: response.frozen_balance_by_cycle.map(
        ({ deposit, fees, rewards, ...rest }) => ({
          ...rest,
          deposit: new BigNumber(deposit),
          fees: new BigNumber(fees),
          rewards: new BigNumber(rewards),
        })
      ),
      stakingBalance: new BigNumber(response.staking_balance),
      delegatedContracts: response.delegated_contracts,
      delegatedBalance: new BigNumber(response.delegated_balance),
      gracePeriod: response.grace_period,
    };
  }

  /**
   *
   * @param address address from which we want to retrieve the balance
   * @param options contains generic configuration for rpc calls
   *
   * @see http://tezos.gitlab.io/master/api/rpc.html#get-block-id-context-constants
   */
  async getConstants({ block }: RPCOptions = defaultRPCOptions): Promise<ConstantsResponse> {
    const response = await this.httpBackend.createRequest<ConstantsResponse>({
      url: `${this.url}/chains/${this.chain}/blocks/${block}/context/constants`,
      method: 'GET',
    });

    const convResponse: any = camelCaseProps(response);
    const castedResponse: any = castToBigNumber(convResponse, [
      'timeBetweenBlocks',
      'hardGasLimitPerOperation',
      'hardGasLimitPerBlock',
      'proofOfWorkThreshold',
      'tokensPerRoll',
      'blockSecurityDeposit',
      'endorsementSecurityDeposit',
      'blockReward',
      'endorsementReward',
      'costPerByte',
      'hardStorageLimitPerOperation',
    ]);

    return {
      ...(convResponse as ConstantsResponse),
      ...(castedResponse as ConstantsResponse),
    };
  }
}<|MERGE_RESOLUTION|>--- conflicted
+++ resolved
@@ -1,9 +1,6 @@
-<<<<<<< HEAD
 import { HttpBackend } from '@tezos-ts/http-utils';
-=======
-import { HttpBackend } from './utils/http';
 import { camelCaseProps, castToBigNumber } from './utils/utils';
->>>>>>> f39b391d
+
 import {
   BalanceResponse,
   StorageResponse,
