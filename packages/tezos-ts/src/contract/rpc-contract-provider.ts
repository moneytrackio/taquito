--- conflicted
+++ resolved
@@ -17,23 +17,9 @@
   ActivateOperation,
 } from '../operations/types';
 
-<<<<<<< HEAD
-export class RpcContractProvider implements ContractProvider {
-  private counters = {};
-
-  constructor(private context: Context) {}
-
-  get rpc() {
-    return this.context.rpc;
-  }
-
-  get signer() {
-    return this.context.signer;
-=======
 export class RpcContractProvider extends OperationEmitter implements ContractProvider {
   constructor(context: Context) {
     super(context);
->>>>>>> 3ac99a0e
   }
 
   /**
@@ -91,170 +77,6 @@
     return contractSchema.ExecuteOnBigMapValue(val) as T; // Cast into T because only the caller can know the true type of the storage
   }
 
-<<<<<<< HEAD
-  private async prepareOperation({
-    operation,
-    source,
-  }: PrepareOperationParams): Promise<ForgedBytes> {
-    let counter;
-    const counters: { [key: string]: number } = this.counters;
-    const promises: any[] = [];
-    let requiresReveal = false;
-    let ops: PrepareOperationParams['operation'][] = [];
-    let head: BlockResponse;
-
-    promises.push(this.rpc.getBlockHeader());
-
-    if (Array.isArray(operation)) {
-      ops = [...operation];
-    } else {
-      ops = [operation];
-    }
-
-    const publicKeyHash = source || (await this.signer.publicKeyHash());
-
-    for (let i = 0; i < ops.length; i++) {
-      if (['transaction', 'origination', 'delegation'].includes(ops[i].kind)) {
-        requiresReveal = true;
-        const { counter } = await this.rpc.getContract(publicKeyHash);
-        promises.push(Promise.resolve(counter));
-        promises.push(this.rpc.getManagerKey(publicKeyHash));
-        break;
-      }
-    }
-
-    promises.push(this.rpc.getBlockMetadata());
-
-    return Promise.all(promises).then(
-      async ([header, headCounter, manager, metadata]: any[]): Promise<any> => {
-        head = header;
-
-        const managerKey = manager.key;
-        if (requiresReveal && !managerKey) {
-          const reveal: RevealOperation = {
-            kind: 'reveal',
-            fee: DEFAULT_FEE.REVEAL,
-            public_key: await this.signer.publicKey(),
-            source: publicKeyHash,
-            gas_limit: DEFAULT_GAS_LIMIT.REVEAL,
-            storage_limit: DEFAULT_STORAGE_LIMIT.REVEAL,
-          };
-
-          ops.unshift(reveal);
-        }
-
-        counter = parseInt(headCounter, 10);
-        if (!counters[publicKeyHash] || counters[publicKeyHash] < counter) {
-          counters[publicKeyHash] = counter;
-        }
-
-        const constructOps = (cOps: PrepareOperationParams['operation'][]) =>
-          cOps.map((op: any) => {
-            // @ts-ignore
-            const constructedOp = { ...op };
-            if (['transaction', 'origination', 'delegation'].includes(op.kind)) {
-              if (typeof op.source === 'undefined') {
-                constructedOp.source = publicKeyHash;
-              }
-            }
-            if (['reveal', 'transaction', 'origination', 'delegation'].includes(op.kind)) {
-              if (typeof op.fee === 'undefined') {
-                constructedOp.fee = '0';
-              } else {
-                constructedOp.fee = `${op.fee}`;
-              }
-              if (typeof op.gas_limit === 'undefined') {
-                constructedOp.gas_limit = '0';
-              } else {
-                constructedOp.gas_limit = `${op.gas_limit}`;
-              }
-              if (typeof op.storage_limit === 'undefined') {
-                constructedOp.storage_limit = '0';
-              } else {
-                constructedOp.storage_limit = `${op.storage_limit}`;
-              }
-              if (typeof op.balance !== 'undefined') {
-                constructedOp.balance = `${constructedOp.balance}`;
-              }
-              if (typeof op.amount !== 'undefined') {
-                constructedOp.amount = `${constructedOp.amount}`;
-              }
-              const opCounter = ++counters[publicKeyHash];
-              constructedOp.counter = `${opCounter}`;
-            }
-            return constructedOp;
-          });
-
-        const branch = head.hash;
-        const contents = constructOps(ops);
-        const protocol = metadata.nextProtocol;
-
-        let remoteForgedBytes = await this.rpc.forgeOperations({ branch, contents });
-
-        return {
-          opbytes: remoteForgedBytes,
-          opOb: {
-            branch,
-            contents,
-            protocol,
-          },
-          counter,
-        };
-      }
-    );
-  }
-
-  private async signAndInject(forgedBytes: ForgedBytes) {
-    const signed = await this.signer.sign(forgedBytes.opbytes, new Uint8Array([3]));
-    forgedBytes.opbytes = signed.sbytes;
-    forgedBytes.opOb.signature = signed.prefixSig;
-
-    const opResponse: any[] = [];
-    let errors: any[] = [];
-
-    const results = await this.rpc.preapplyOperations([forgedBytes.opOb]);
-
-    if (!Array.isArray(results)) {
-      throw new Error(`RPC Fail: ${JSON.stringify(results)}`);
-    }
-    for (let i = 0; i < results.length; i++) {
-      for (let j = 0; j < results[i].contents.length; j++) {
-        opResponse.push(results[i].contents[j]);
-        const content = results[i].contents[j];
-        if (
-          'metadata' in content &&
-          typeof content.metadata.operation_result !== 'undefined' &&
-          content.metadata.operation_result.status === 'failed'
-        ) {
-          errors = errors.concat(content.metadata.operation_result.errors);
-        }
-      }
-    }
-
-    if (errors.length) {
-      // @ts-ignore
-      throw new Error(JSON.stringify({ error: 'Operation Failed', errors }));
-    }
-
-    return new Operation(
-      await this.rpc.injectOperation(forgedBytes.opbytes),
-      forgedBytes,
-      opResponse,
-      this.context.clone()
-    );
-  }
-
-  async at(address: string): Promise<any> {
-    let script = await this.rpc.getScript(address);
-
-    let contractSchema: Schema = Schema.fromRPCResponse({ script });
-    let parameterSchema: ParameterSchema = ParameterSchema.fromRPCResponse({ script });
-
-    return new Contract(address, contractSchema, parameterSchema, this);
-  }
-
-=======
->>>>>>> 3ac99a0e
   /**
    *
    * @description Originate a new contract according to the script in parameters. Will sign and inject an operation using the current context
